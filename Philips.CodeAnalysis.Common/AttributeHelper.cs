--- conflicted
+++ resolved
@@ -123,7 +123,6 @@
 			return IsAttribute(attribute, context, MsTestFrameworkDefinitions.DataRowAttribute, out _, out _);
 		}
 
-<<<<<<< HEAD
 		/// <summary>
 		/// Checks if any attribute of the specified types appears after any attribute of the other specified types.
 		/// </summary>
@@ -210,8 +209,9 @@
 		{
 			return SymbolEqualityComparer.Default.Equals(attributeSymbol, targetSymbol) ||
 				   attributeSymbol.IsDerivedFrom(targetSymbol);
-=======
-		public bool TryExtractAttributeArgument<T>(AttributeArgumentSyntax argumentSyntax, SyntaxNodeAnalysisContext context, out string argumentString, out T value)
+		}
+
+    public bool TryExtractAttributeArgument<T>(AttributeArgumentSyntax argumentSyntax, SyntaxNodeAnalysisContext context, out string argumentString, out T value)
 		{
 			argumentString = argumentSyntax.Expression.ToString();
 
@@ -237,7 +237,6 @@
 
 			value = default;
 			return false;
->>>>>>> 0e91f2bf
 		}
 	}
 }
