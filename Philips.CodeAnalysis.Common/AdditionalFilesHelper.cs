<<<<<<< HEAD
﻿// © 2019 Koninklijke Philips N.V. See License.md in the project root for license information.

using System;
using System.Collections.Generic;
using System.Collections.Immutable;
using System.IO;
using System.Linq;
using Microsoft.CodeAnalysis;
using Microsoft.CodeAnalysis.Diagnostics;
using Microsoft.CodeAnalysis.Text;

namespace Philips.CodeAnalysis.Common
{
	public class AdditionalFilesHelper
	{
		private readonly ImmutableArray<AdditionalText> _additionalFiles;
		private readonly AnalyzerOptions _options;
		private readonly Compilation _compilation;

		public virtual ExceptionsOptions ExceptionsOptions { get; private set; } = new ExceptionsOptions();

		public AdditionalFilesHelper(AnalyzerOptions options, Compilation compilation)
		{
			_options = options;
			_additionalFiles = options.AdditionalFiles;
			_compilation = compilation;
		}

		public virtual HashSet<string> InitializeExceptions(string exceptionsFile, string diagnosticId)
		{
			ExceptionsOptions = LoadExceptionsOptions(diagnosticId);
			HashSet<string> exceptions = new();
			if (!ExceptionsOptions.IgnoreExceptionsFile)
			{
				exceptions = LoadExceptions(exceptionsFile);
			}
			return exceptions;
		}

		public virtual HashSet<string> LoadExceptions(string exceptionsFile)
		{
			foreach (AdditionalText additionalFile in _additionalFiles)
			{
				string fileName = Path.GetFileName(additionalFile.Path);
				StringComparer comparer = StringComparer.OrdinalIgnoreCase;
				if (comparer.Equals(fileName, exceptionsFile))
				{
					return Convert(additionalFile.GetText());
				}
			}
			return new HashSet<string>();
		}

		public virtual HashSet<string> Convert(SourceText text)
		{
			HashSet<string> result = new();
			foreach (TextLine line in text.Lines)
			{
				result.Add(line.ToString());
			}
			return result;
		}

		public virtual ExceptionsOptions LoadExceptionsOptions(string diagnosticId)
		{
			ExceptionsOptions options = new();

			string ignoreExceptionsFile = GetValueFromEditorConfig(diagnosticId, @"ignore_exceptions_file");
			options.IgnoreExceptionsFile = !string.IsNullOrWhiteSpace(ignoreExceptionsFile);

			string generateExceptionsFile = GetValueFromEditorConfig(diagnosticId, @"generate_exceptions_file");
			options.GenerateExceptionsFile = !string.IsNullOrWhiteSpace(generateExceptionsFile);
			return options;
		}

		private string GetRawValue(string settingKey)
		{
			var analyzerConfigOptions = _options.AnalyzerConfigOptionsProvider.GetOptions(_compilation.SyntaxTrees.First());

#nullable enable
			if (analyzerConfigOptions.TryGetValue(settingKey, out string? value))
			{
				return value == null ? string.Empty : value.ToString();
			}
			return string.Empty;
#nullable disable
		}

		public virtual string GetValueFromEditorConfig(string diagnosticId, string settingKey)
		{
			return GetRawValue($@"dotnet_code_quality.{diagnosticId}.{settingKey}");
		}

		/// <summary>
		/// Get a list of values (comma separated) for the given setting in editorconfig
		/// </summary>
		/// <returns></returns>
		public virtual List<string> GetValuesFromEditorConfig(string diagnosticId, string settingKey)
		{
			List<string> values = new();
			string value = GetValueFromEditorConfig(diagnosticId, settingKey);

			foreach (string v in value.Split(','))
			{
				if (!string.IsNullOrWhiteSpace(v))
				{
					values.Add(v);
				}
			}
			return values;
		}
	}

	public class ExceptionsOptions
	{
		public bool IgnoreExceptionsFile { get; set; } = false;
		public bool GenerateExceptionsFile { get; set; } = false;
	}
}
=======
﻿// © 2019 Koninklijke Philips N.V. See License.md in the project root for license information.

using System;
using System.Collections.Generic;
using System.Collections.Immutable;
using System.IO;
using System.Linq;
using Microsoft.CodeAnalysis;
using Microsoft.CodeAnalysis.Diagnostics;
using Microsoft.CodeAnalysis.Text;

namespace Philips.CodeAnalysis.Common
{
	public class AdditionalFilesHelper
	{
		private readonly ImmutableArray<AdditionalText> _additionalFiles;
		private readonly AnalyzerOptions _options;
		private readonly Compilation _compilation;

		public virtual ExceptionsOptions ExceptionsOptions { get; private set; } = new ExceptionsOptions();

		public AdditionalFilesHelper(AnalyzerOptions options, Compilation compilation)
		{
			_options = options;
			_additionalFiles = options.AdditionalFiles;
			_compilation = compilation;
		}

		public virtual HashSet<string> InitializeExceptions(string exceptionsFile, string diagnosticId)
		{
			ExceptionsOptions = LoadExceptionsOptions(diagnosticId);
			HashSet<string> exceptions = new();
			if (ExceptionsOptions.ShouldUseExceptionsFile)
			{
				exceptions = LoadExceptions(exceptionsFile);
			}

			return exceptions;
		}

		public virtual HashSet<string> LoadExceptions(string exceptionsFile)
		{
			foreach (AdditionalText additionalFile in _additionalFiles)
			{
				string fileName = Path.GetFileName(additionalFile.Path);
				StringComparer comparer = StringComparer.OrdinalIgnoreCase;
				if (comparer.Equals(fileName, exceptionsFile))
				{
					var text = additionalFile.GetText();
					return Convert(text);
				}
			}

			return new HashSet<string>();
		}

		public virtual HashSet<string> Convert(SourceText text)
		{
			HashSet<string> result = new();
			foreach (TextLine line in text.Lines)
			{
				result.Add(line.ToString());
			}

			return result;
		}

		public virtual ExceptionsOptions LoadExceptionsOptions(string diagnosticId)
		{
			ExceptionsOptions options = new();

			string valueFromEditorConfig = GetValueFromEditorConfig(diagnosticId, @"ignore_exceptions_file");
			options.ShouldUseExceptionsFile = string.IsNullOrWhiteSpace(valueFromEditorConfig);

			string generateExceptionsFile = GetValueFromEditorConfig(diagnosticId, @"generate_exceptions_file");
			options.ShouldGenerateExceptionsFile = !string.IsNullOrWhiteSpace(generateExceptionsFile);
			return options;
		}

		private string GetRawValue(string settingKey)
		{
			var tree = _compilation.SyntaxTrees.First();
			var analyzerConfigOptions = _options.AnalyzerConfigOptionsProvider.GetOptions(tree);

#nullable enable
			if (analyzerConfigOptions.TryGetValue(settingKey, out string? value))
			{
				return value == null ? string.Empty : value.ToString();
			}

			return string.Empty;
#nullable disable
		}

		public virtual string GetValueFromEditorConfig(string diagnosticId, string settingKey)
		{
			return GetRawValue($@"dotnet_code_quality.{diagnosticId}.{settingKey}");
		}

		/// <summary>
		/// Get a list of values (comma separated) for the given setting in editorconfig
		/// </summary>
		/// <returns></returns>
		public virtual IReadOnlyList<string> GetValuesFromEditorConfig(string diagnosticId, string settingKey)
		{
			List<string> values = new();
			string value = GetValueFromEditorConfig(diagnosticId, settingKey);

			foreach (string v in value.Split(','))
			{
				if (!string.IsNullOrWhiteSpace(v))
				{
					values.Add(v);
				}
			}

			return values;
		}
	}
}
>>>>>>> 0234c4ad
<|MERGE_RESOLUTION|>--- conflicted
+++ resolved
@@ -1,242 +1,120 @@
-<<<<<<< HEAD
-﻿// © 2019 Koninklijke Philips N.V. See License.md in the project root for license information.
-
-using System;
-using System.Collections.Generic;
-using System.Collections.Immutable;
-using System.IO;
-using System.Linq;
-using Microsoft.CodeAnalysis;
-using Microsoft.CodeAnalysis.Diagnostics;
-using Microsoft.CodeAnalysis.Text;
-
-namespace Philips.CodeAnalysis.Common
-{
-	public class AdditionalFilesHelper
-	{
-		private readonly ImmutableArray<AdditionalText> _additionalFiles;
-		private readonly AnalyzerOptions _options;
-		private readonly Compilation _compilation;
-
-		public virtual ExceptionsOptions ExceptionsOptions { get; private set; } = new ExceptionsOptions();
-
-		public AdditionalFilesHelper(AnalyzerOptions options, Compilation compilation)
-		{
-			_options = options;
-			_additionalFiles = options.AdditionalFiles;
-			_compilation = compilation;
-		}
-
-		public virtual HashSet<string> InitializeExceptions(string exceptionsFile, string diagnosticId)
-		{
-			ExceptionsOptions = LoadExceptionsOptions(diagnosticId);
-			HashSet<string> exceptions = new();
-			if (!ExceptionsOptions.IgnoreExceptionsFile)
-			{
-				exceptions = LoadExceptions(exceptionsFile);
-			}
-			return exceptions;
-		}
-
-		public virtual HashSet<string> LoadExceptions(string exceptionsFile)
-		{
-			foreach (AdditionalText additionalFile in _additionalFiles)
-			{
-				string fileName = Path.GetFileName(additionalFile.Path);
-				StringComparer comparer = StringComparer.OrdinalIgnoreCase;
-				if (comparer.Equals(fileName, exceptionsFile))
-				{
-					return Convert(additionalFile.GetText());
-				}
-			}
-			return new HashSet<string>();
-		}
-
-		public virtual HashSet<string> Convert(SourceText text)
-		{
-			HashSet<string> result = new();
-			foreach (TextLine line in text.Lines)
-			{
-				result.Add(line.ToString());
-			}
-			return result;
-		}
-
-		public virtual ExceptionsOptions LoadExceptionsOptions(string diagnosticId)
-		{
-			ExceptionsOptions options = new();
-
-			string ignoreExceptionsFile = GetValueFromEditorConfig(diagnosticId, @"ignore_exceptions_file");
-			options.IgnoreExceptionsFile = !string.IsNullOrWhiteSpace(ignoreExceptionsFile);
-
-			string generateExceptionsFile = GetValueFromEditorConfig(diagnosticId, @"generate_exceptions_file");
-			options.GenerateExceptionsFile = !string.IsNullOrWhiteSpace(generateExceptionsFile);
-			return options;
-		}
-
-		private string GetRawValue(string settingKey)
-		{
-			var analyzerConfigOptions = _options.AnalyzerConfigOptionsProvider.GetOptions(_compilation.SyntaxTrees.First());
-
-#nullable enable
-			if (analyzerConfigOptions.TryGetValue(settingKey, out string? value))
-			{
-				return value == null ? string.Empty : value.ToString();
-			}
-			return string.Empty;
-#nullable disable
-		}
-
-		public virtual string GetValueFromEditorConfig(string diagnosticId, string settingKey)
-		{
-			return GetRawValue($@"dotnet_code_quality.{diagnosticId}.{settingKey}");
-		}
-
-		/// <summary>
-		/// Get a list of values (comma separated) for the given setting in editorconfig
-		/// </summary>
-		/// <returns></returns>
-		public virtual List<string> GetValuesFromEditorConfig(string diagnosticId, string settingKey)
-		{
-			List<string> values = new();
-			string value = GetValueFromEditorConfig(diagnosticId, settingKey);
-
-			foreach (string v in value.Split(','))
-			{
-				if (!string.IsNullOrWhiteSpace(v))
-				{
-					values.Add(v);
-				}
-			}
-			return values;
-		}
-	}
-
-	public class ExceptionsOptions
-	{
-		public bool IgnoreExceptionsFile { get; set; } = false;
-		public bool GenerateExceptionsFile { get; set; } = false;
-	}
-}
-=======
-﻿// © 2019 Koninklijke Philips N.V. See License.md in the project root for license information.
-
-using System;
-using System.Collections.Generic;
-using System.Collections.Immutable;
-using System.IO;
-using System.Linq;
-using Microsoft.CodeAnalysis;
-using Microsoft.CodeAnalysis.Diagnostics;
-using Microsoft.CodeAnalysis.Text;
-
-namespace Philips.CodeAnalysis.Common
-{
-	public class AdditionalFilesHelper
-	{
-		private readonly ImmutableArray<AdditionalText> _additionalFiles;
-		private readonly AnalyzerOptions _options;
-		private readonly Compilation _compilation;
-
-		public virtual ExceptionsOptions ExceptionsOptions { get; private set; } = new ExceptionsOptions();
-
-		public AdditionalFilesHelper(AnalyzerOptions options, Compilation compilation)
-		{
-			_options = options;
-			_additionalFiles = options.AdditionalFiles;
-			_compilation = compilation;
-		}
-
-		public virtual HashSet<string> InitializeExceptions(string exceptionsFile, string diagnosticId)
-		{
-			ExceptionsOptions = LoadExceptionsOptions(diagnosticId);
-			HashSet<string> exceptions = new();
-			if (ExceptionsOptions.ShouldUseExceptionsFile)
-			{
-				exceptions = LoadExceptions(exceptionsFile);
-			}
-
-			return exceptions;
-		}
-
-		public virtual HashSet<string> LoadExceptions(string exceptionsFile)
-		{
-			foreach (AdditionalText additionalFile in _additionalFiles)
-			{
-				string fileName = Path.GetFileName(additionalFile.Path);
-				StringComparer comparer = StringComparer.OrdinalIgnoreCase;
-				if (comparer.Equals(fileName, exceptionsFile))
-				{
-					var text = additionalFile.GetText();
-					return Convert(text);
-				}
-			}
-
-			return new HashSet<string>();
-		}
-
-		public virtual HashSet<string> Convert(SourceText text)
-		{
-			HashSet<string> result = new();
-			foreach (TextLine line in text.Lines)
-			{
-				result.Add(line.ToString());
-			}
-
-			return result;
-		}
-
-		public virtual ExceptionsOptions LoadExceptionsOptions(string diagnosticId)
-		{
-			ExceptionsOptions options = new();
-
-			string valueFromEditorConfig = GetValueFromEditorConfig(diagnosticId, @"ignore_exceptions_file");
-			options.ShouldUseExceptionsFile = string.IsNullOrWhiteSpace(valueFromEditorConfig);
-
-			string generateExceptionsFile = GetValueFromEditorConfig(diagnosticId, @"generate_exceptions_file");
-			options.ShouldGenerateExceptionsFile = !string.IsNullOrWhiteSpace(generateExceptionsFile);
-			return options;
-		}
-
-		private string GetRawValue(string settingKey)
-		{
-			var tree = _compilation.SyntaxTrees.First();
-			var analyzerConfigOptions = _options.AnalyzerConfigOptionsProvider.GetOptions(tree);
-
-#nullable enable
-			if (analyzerConfigOptions.TryGetValue(settingKey, out string? value))
-			{
-				return value == null ? string.Empty : value.ToString();
-			}
-
-			return string.Empty;
-#nullable disable
-		}
-
-		public virtual string GetValueFromEditorConfig(string diagnosticId, string settingKey)
-		{
-			return GetRawValue($@"dotnet_code_quality.{diagnosticId}.{settingKey}");
-		}
-
-		/// <summary>
-		/// Get a list of values (comma separated) for the given setting in editorconfig
-		/// </summary>
-		/// <returns></returns>
-		public virtual IReadOnlyList<string> GetValuesFromEditorConfig(string diagnosticId, string settingKey)
-		{
-			List<string> values = new();
-			string value = GetValueFromEditorConfig(diagnosticId, settingKey);
-
-			foreach (string v in value.Split(','))
-			{
-				if (!string.IsNullOrWhiteSpace(v))
-				{
-					values.Add(v);
-				}
-			}
-
-			return values;
-		}
-	}
-}
->>>>>>> 0234c4ad
+﻿// © 2019 Koninklijke Philips N.V. See License.md in the project root for license information.
+
+using System;
+using System.Collections.Generic;
+using System.Collections.Immutable;
+using System.IO;
+using System.Linq;
+using Microsoft.CodeAnalysis;
+using Microsoft.CodeAnalysis.Diagnostics;
+using Microsoft.CodeAnalysis.Text;
+
+namespace Philips.CodeAnalysis.Common
+{
+	public class AdditionalFilesHelper
+	{
+		private readonly ImmutableArray<AdditionalText> _additionalFiles;
+		private readonly AnalyzerOptions _options;
+		private readonly Compilation _compilation;
+
+		public virtual ExceptionsOptions ExceptionsOptions { get; private set; } = new ExceptionsOptions();
+
+		public AdditionalFilesHelper(AnalyzerOptions options, Compilation compilation)
+		{
+			_options = options;
+			_additionalFiles = options.AdditionalFiles;
+			_compilation = compilation;
+		}
+
+		public virtual HashSet<string> InitializeExceptions(string exceptionsFile, string diagnosticId)
+		{
+			ExceptionsOptions = LoadExceptionsOptions(diagnosticId);
+			HashSet<string> exceptions = new();
+			if (ExceptionsOptions.ShouldUseExceptionsFile)
+			{
+				exceptions = LoadExceptions(exceptionsFile);
+			}
+
+			return exceptions;
+		}
+
+		public virtual HashSet<string> LoadExceptions(string exceptionsFile)
+		{
+			foreach (AdditionalText additionalFile in _additionalFiles)
+			{
+				string fileName = Path.GetFileName(additionalFile.Path);
+				StringComparer comparer = StringComparer.OrdinalIgnoreCase;
+				if (comparer.Equals(fileName, exceptionsFile))
+				{
+					var text = additionalFile.GetText();
+					return Convert(text);
+				}
+			}
+
+			return new HashSet<string>();
+		}
+
+		public virtual HashSet<string> Convert(SourceText text)
+		{
+			HashSet<string> result = new();
+			foreach (TextLine line in text.Lines)
+			{
+				result.Add(line.ToString());
+			}
+
+			return result;
+		}
+
+		public virtual ExceptionsOptions LoadExceptionsOptions(string diagnosticId)
+		{
+			ExceptionsOptions options = new();
+
+			string valueFromEditorConfig = GetValueFromEditorConfig(diagnosticId, @"ignore_exceptions_file");
+			options.ShouldUseExceptionsFile = string.IsNullOrWhiteSpace(valueFromEditorConfig);
+
+			string generateExceptionsFile = GetValueFromEditorConfig(diagnosticId, @"generate_exceptions_file");
+			options.ShouldGenerateExceptionsFile = !string.IsNullOrWhiteSpace(generateExceptionsFile);
+			return options;
+		}
+
+		private string GetRawValue(string settingKey)
+		{
+			var tree = _compilation.SyntaxTrees.First();
+			var analyzerConfigOptions = _options.AnalyzerConfigOptionsProvider.GetOptions(tree);
+
+#nullable enable
+			if (analyzerConfigOptions.TryGetValue(settingKey, out string? value))
+			{
+				return value == null ? string.Empty : value.ToString();
+			}
+
+			return string.Empty;
+#nullable disable
+		}
+
+		public virtual string GetValueFromEditorConfig(string diagnosticId, string settingKey)
+		{
+			return GetRawValue($@"dotnet_code_quality.{diagnosticId}.{settingKey}");
+		}
+
+		/// <summary>
+		/// Get a list of values (comma separated) for the given setting in editorconfig
+		/// </summary>
+		/// <returns></returns>
+		public virtual IReadOnlyList<string> GetValuesFromEditorConfig(string diagnosticId, string settingKey)
+		{
+			List<string> values = new();
+			string value = GetValueFromEditorConfig(diagnosticId, settingKey);
+
+			foreach (string v in value.Split(','))
+			{
+				if (!string.IsNullOrWhiteSpace(v))
+				{
+					values.Add(v);
+				}
+			}
+
+			return values;
+		}
+	}
+}