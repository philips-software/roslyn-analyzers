--- conflicted
+++ resolved
@@ -83,8 +83,5 @@
 | PH2130  | Avoid implementing finalizers                | Avoid implement a finalizer, use Dispose instead. If the class has unmanaged fields, finalizers are allowed if they only call Dispose.|
 | PH2131  | Align filename and class name                | Name the file after the class, struct or enum it contains. |
 | PH2132  | Remove commented code                        | Remove commented code.|
-<<<<<<< HEAD
 | PH2133  | Unmanaged objects need disposing             | Every field which holds an unmanaged object needs to be declared in a class that implements IDisposable |
-=======
-| PH2134  | Set properties in any order                  | Getting other properties in a setter makes this setter dependent on the order in which these properties are set. |
->>>>>>> dcc8e801
+| PH2134  | Set properties in any order                  | Getting other properties in a setter makes this setter dependent on the order in which these properties are set. |