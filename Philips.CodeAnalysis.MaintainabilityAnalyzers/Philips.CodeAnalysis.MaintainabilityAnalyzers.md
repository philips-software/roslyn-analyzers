| Rule ID | Title                                        | Description                                                  |
| ------- | -------------------------------------------- | ------------------------------------------------------------ |
| PH2001  | Avoid empty XML Summary comments             | Summary XML comments for classes, methods, etc. must be non-empty or non-existent. |
| PH2006  | Match namespace, path, assembly, and project | The File Path, Assembly, Project, and Namespace must all match |
| PH2020  | Avoid Thread.Sleep                           | This method is a code smell.                                 |
| PH2021  | Avoid inline new                             | Do not inline the constructor call.  Instead, create a local variable or a field for the temporary instance. |
| PH2026  | Avoid SuppressMessage attribute              | SuppressMessage results in violations of codified coding guidelines.|
| PH2027  | Avoid static methods                         | Static methods complicate Unit Testing.                      |
| PH2028  | Copyright present                            | The top of the file should have a copyright statement. It should include: '©' or 'Copyright', the year and the company name if such is configured in the .editorconfig|
| PH2029  | Avoid #pragma                                | #pragmas result in violations of codified coding guidelines. |
| PH2030  | Variable naming conventions                  | Fields look like `_foo`. Locals look like `foo`.  (This analyzer does not respect IntelliSense settings in the .editorconfig.  It assumes this is your naming convention.)|
| PH2031  | Avoid TryParse without Culture               | When interpreting a string as a number, always specify culture information.                                                             |
| PH2032  | Avoid Empty Type Initializer                 | Empty type initializers are unnecessary.                          |
| PH2040  | ServiceContracts have InterfaceContracts     | Interfaces marked with [ServiceContract] must have methods marked with [OperationContract]|
| PH2042  | WinForms InitalizeComponent                  | Legacy WinForms must call InitializeComponent exactly once. (As we moved away from static classes, and introduced construtor injection patterns, this pattern requires refactoring legacy code, and we found ourselves breaking these legacy forms.) |
| PH2044  | Avoid dynamic keyword                        | The `dynamic` keyword is not checked for type safety at compile time. |
| PH2045  | Avoid static classes                         | Static classes complicate Unite Testing. This rule supports a whitelist, one class per line, in a file named StaticClasses.Allowed.txt in the project marked as an AdditionalFile. |
| PH2047  | Avoid public member variables                | Avoid public fields in a class. Declare public property if needed for static fields. |
| PH2051  | Avoid unnecessary range checks               | Do not superfluously check the length of a List or Array before iterating over it. |
| PH2060  | Bool naming conventions                      | Bool names start with is, are, should, has, does, or was.    |
| PH2061  | Public/Private #regions                      | Regions called `Non-Public Data Members`, `Non-Public Properties/Methods` or `Public Interface` must have appropriate contents|
| PH2064  | Avoid duplicate #regions                     | A class cannot have regions of the same name.                |
| PH2066  | Readonly lock                                | Locks are readonly.                                          |
| PH2067  | Avoid nested string.Format                   | Don't nest string.Format (or similar) methods.               |
| PH2068  | Avoid goto                                   | Avoid goto.                                                  |
| PH2069  | Avoid unnecessary string.Format              | Don't call string.Format unnecessarily.                      |
| PH2070  | Avoid protected fields                       | Avoid protected fields.                                      |
| PH2072  | Require local editorconfig                   | Disabled by default.  As of VS 16.3, [Analyzers can now see settings](https://developercommunity.visualstudio.com/content/problem/791119/editorconfig-has-stopped-working.html) of Editorconfig files in parent folders.|
| PH2073  | Call extension method as instance            | If Foo is an extension method of MyClass, call it as `MyClass.Foo`. |
| PH2074  | Avoid register in Dispose                    | Dispose methods should unregister rather than register.      |
| PH2075  | Avoid AssemblyVersion change                 | Do not accidentally change AssemblyVersion, as it breaks runtime compatibility. Specify the intended `dotnet_code_quality.PH2075.assembly_version` in an .editorconfig specific to the project. Because this analyzer is not associated with a file, use a [.globalconfig](https://learn.microsoft.com/en-us/dotnet/fundamentals/code-analysis/configuration-files#global-analyzerconfig) file when disabling this analyzer is desired, as [described here](https://github.com/dotnet/roslyn/issues/37876#issuecomment-635383233).|
| PH2077  | Avoid Switch statement with no cases         | Avoid Switch statements when there are no cases|
| PH2078  | Avoid PrivateKey Property                    | Do not use PrivateKey property on X509Certificate2 class as it might cause the Application to crash. Use a Getter instead. Eg: GetRSAPrivateKey(), GetDSAPrivateKey(), GetECDsaPrivateKey()|
| PH2079  | Namespace prefix                             | Specify a namespace prefix in the .editorconfig file Eg. dotnet_code_quality.PH2079.namespace_prefix = [OrganizationName].[ProductName] and use that prefix for all projects/namespaces|
| PH2080  | Avoid hardcoded absolute paths               | Avoid hardcoded absolute paths (Windows only) |
| PH2081  | Avoid #regions within methods                | A #region cannot start or end within a method. Consider refactoring long methods instead.|
| PH2082  | Positive naming                              | Name properties, fields and variables should be named using positive wording. People can handle double negations poorly, and by using positive wording these are prevented.|
| PH2083  | Avoid Pass By Reference                      | Parameters that are passed by reference should be written to, otherwise they should not be passed by reference|
| PH2084  | Don't lock on "new x()"                      | Locking on a newly created object has no effect|
| PH2085  | Order property accessors                     | Consistently order property accessors as get, set, init|
| PH2086  | Avoid calling Task<TResult>.Result           | [Avoid calling Task<TResult>.Result](https://docs.microsoft.com/en-us/archive/msdn-magazine/2013/march/async-await-best-practices-in-asynchronous-programming#async-all-the-way)|
| PH2087  | Do not use spaces in filenames               | Not all tools handle files correctly that have spaces in their names. Homebrew scripts are prone to this for example.|
| PH2088  | Paths should not exceed 260 characters       | This prevents your code to run correctly on older Windows version.|
| PH2089  | Avoid assignments in conditions              | Conditions shouldn't have any side effects. Assign a variable outside of the condition instead.|
| PH2090  |	Log Exception                                | Log any of the caught exceptions. The Log method names are configurable in the .editorconfig using key: 'dotnet_code_quality.PH2090.log_method_names'.|
| PH2091  |	Throw Inner Exception                        | When throwing an exception inside a catch block, include the original exception as arguments. This will show the inner exception also in a Callstack, aiding debugability. |
| PH2092  | Limit Condition Complexity                   | Limit the number of logical expressions in a single condition. Humans are not very good of keeping track of large logical expressions. The maximum allowed number is configurable in the .editorconfig using key: 'dotnet_code_quality.PH2092.max_operators'.|
| PH2093  |	Prefer creating tuples with named fields     | When creating or accepting a tuple, provide names for the elements (IE, prefer (DateTime createdAt, int id) rather than (DateTime, int) |
| PH2094  | Prefer using the named tuple field, not ItemX| Wherever possible, use the provided name of a tuple field, not the generic name.  (IE, (DateTime createdAt, int id) value;  value.Item1.ToString(), prefer value.createdAt.ToString() |
| PH2096  | Prefer async Task methods over async void methods | Wherever possible return Task rather then void for async methods. Exception are Event handlers |
| PH2097  | Avoid Empty Statement Blocks                 | Avoid empty statement blocks |
| PH2098  | Avoid Empty Catch Block                      | Avoid try-catch-swallow pattern |
| PH2099  | Enforce FileVersion to be same as PackageVersion | For NuGet packages, this analyzer enforces the .NET AssemblyFileVersion value to be equal to the AssemblyInformationalVersion. |
| PH2101  | Detect Null Dereference after "as"           | After "as" include null checks; or, use static cast to set expectations |
| PH2102  | Xml documentation should add value           | The content of the summary block of the inline XML code documentation, should add more information then merely repeating its name. |
| PH2103  | Avoid method calls as arguments              | Avoid method calls as arguments to method calls. For example, avoid `Foo(Meow())` |
| PH2104  | Every Linq statement on separate line        | Put every linq statement on a separate line, this makes it easier for a reader to follow the steps. |
| PH2105  | Align number of + and - operators            | Align the number of operators + and -, as these are often used in combination with each other. |
| PH2106  | Align number of * and / operators            | Align the number of operators * and /, as these are often used in combination with each other. |
| PH2107  | Align number of > and < operators            | Align the number of operators > and <, as these are often used in combination with each other. |
| PH2108  | Align number of >= and <= operators          | Align the number of operators >= and <=, as these are often used in combination with each other. |
| PH2109  | Align number of >> and << operators          | Align the number of operators >> and <<, as these are often used in combination with each other. |
| PH2110  | Align number of ++ and -- operators          | Align the number of operators ++ and --, as these are often used in combination with each other. |
| PH2111  | Reduce Cognitive Load                        | Reduce the number of nested blocks, logical cases, and negations in this method. |
| PH2112  | Avoid overridde with new keyword             | Overriding with the new keyword gives unexpected behavior for the callers of the overridden method or property. |
| PH2113  | Merge If Statements                          | Nested If statements lacking else clauses and containing the same body can be safely merged to reduce cognitive load |
<<<<<<< HEAD
| PH2115  | Every Lambda expression on separate line     | Avoid putting mutliple lambda statements on a single line for readability. |
=======
| PH2114  | Avoid empty statement                        | Avoid empty statements. |
| PH2116  | Avoid ArrayList                              | Usage of Arraylist is discouraged by Microsoft for performance reasons, use List<T> instead. |
>>>>>>> d329e658
<|MERGE_RESOLUTION|>--- conflicted
+++ resolved
@@ -64,9 +64,6 @@
 | PH2111  | Reduce Cognitive Load                        | Reduce the number of nested blocks, logical cases, and negations in this method. |
 | PH2112  | Avoid overridde with new keyword             | Overriding with the new keyword gives unexpected behavior for the callers of the overridden method or property. |
 | PH2113  | Merge If Statements                          | Nested If statements lacking else clauses and containing the same body can be safely merged to reduce cognitive load |
-<<<<<<< HEAD
+| PH2114  | Avoid empty statement                        | Avoid empty statements. |
 | PH2115  | Every Lambda expression on separate line     | Avoid putting mutliple lambda statements on a single line for readability. |
-=======
-| PH2114  | Avoid empty statement                        | Avoid empty statements. |
-| PH2116  | Avoid ArrayList                              | Usage of Arraylist is discouraged by Microsoft for performance reasons, use List<T> instead. |
->>>>>>> d329e658
+| PH2116  | Avoid ArrayList                              | Usage of Arraylist is discouraged by Microsoft for performance reasons, use List<T> instead. |