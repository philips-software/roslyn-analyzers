--- conflicted
+++ resolved
@@ -61,9 +61,6 @@
 | PH2108  | Align number of >= and <= operators          | Align the number of operators >= and <=, as these are often used in combination with each other. |
 | PH2109  | Align number of >> and << operators          | Align the number of operators >> and <<, as these are often used in combination with each other. |
 | PH2110  | Align number of ++ and -- operators          | Align the number of operators ++ and --, as these are often used in combination with each other. |
-<<<<<<< HEAD
-| PH2111  | Every Lambda expression on separate line     | Avoid putting mutliple lambda statements on a single line for readability. |
-=======
 | PH2111  | Reduce Cognitive Load                        | Reduce the number of nested blocks, logical cases, and negations in this method. |
 | PH2112  | Avoid overridde with new keyword             | Overriding with the new keyword gives unexpected behavior for the callers of the overridden method or property. |
->>>>>>> 993d8939
+| PH2115  | Every Lambda expression on separate line     | Avoid putting mutliple lambda statements on a single line for readability. |