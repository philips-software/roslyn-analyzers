--- conflicted
+++ resolved
@@ -29,12 +29,9 @@
 | PH2073  | Call extension method as instance            | If Foo is an extension method of MyClass, call it as `MyClass.Foo`. |
 | PH2074  | Avoid register in Dispose                    | Dispose methods should unregister rather than register.      |
 | PH2075  | Avoid AssemblyVersion change                 | Do not accidentally change AssemblyVersion, as it breaks runtime compatibility. Specify the intended `dotnet_code_quality.PH2075.assembly_version` in an .editorconfig specific to the project|
-| PH2077  | Avoid Switch statement with no cases		 | Avoid Switch statements when there are no cases|
-| PH2078  | Avoid PrivateKey Property					 | Do not use PrivateKey property on X509Certificate2 class as it might cause the Application to crash. Use a Getter instead. Eg: GetRSAPrivateKey(), GetDSAPrivateKey(), GetECDsaPrivateKey()|
-| PH2079  | Namespace prefix							 | Specify a namespace prefix in the .editorconfig file Eg. dotnet_code_quality.PH2079.namespace_prefix = [OrganizationName].[ProductName] and use that prefix for all projects/namespaces|
-<<<<<<< HEAD
-| PH2080  | Avoid hardcoded absolute paths				 | Avoid hardcoded absolute paths |
-| PH2081  | Avoid #regions within methods				 | A #region cannot start or end within a method. Consider refactoring long methods instead.|
-=======
-| PH2082  | Positive naming                              | Name properties, fields and variables after the positive case. People can handle double negations poorly, and by using positive naming this is prevented.|
->>>>>>> 27048e31
+| PH2077  | Avoid Switch statement with no cases         | Avoid Switch statements when there are no cases|
+| PH2078  | Avoid PrivateKey Property                    | Do not use PrivateKey property on X509Certificate2 class as it might cause the Application to crash. Use a Getter instead. Eg: GetRSAPrivateKey(), GetDSAPrivateKey(), GetECDsaPrivateKey()|
+| PH2079  | Namespace prefix                             | Specify a namespace prefix in the .editorconfig file Eg. dotnet_code_quality.PH2079.namespace_prefix = [OrganizationName].[ProductName] and use that prefix for all projects/namespaces|
+| PH2080  | Avoid hardcoded absolute paths               | Avoid hardcoded absolute paths |
+| PH2081  | Avoid #regions within methods                | A #region cannot start or end within a method. Consider refactoring long methods instead.|
+| PH2082  | Positive naming                              | Name properties, fields and variables after the positive case. People can handle double negations poorly, and by using positive naming this is prevented.|