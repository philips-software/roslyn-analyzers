| Rule ID | Title                                        | Description                                                  |
| ------- | -------------------------------------------- | ------------------------------------------------------------ |
| PH2001  | Avoid empty XML Summary comments             | Summary XML comments for classes, methods, etc. must be non-empty or non-existent. |
| PH2006  | Match namespace, path, assembly, and project | The File Path, Assembly, Project, and Namespace must all match |
| PH2020  | Avoid Thread.Sleep                           | This method is a code smell.                                 |
| PH2021  | Avoid inline new                             | Do not inline the constructor call.  Instead, create a local variable or a field for the temporary instance. |
| PH2026  | Avoid SuppressMessage attribute              | SuppressMessage results in violations of codified coding guidelines.|
| PH2027  | Avoid static methods                         | Static methods complicate Unit Testing.                      |
| PH2028  | Copyright present                            | The top of the file should have a copyright statement. It should include: '©' or 'Copyright', the year and the company name if such is configured in the .editorconfig|
| PH2029  | Avoid #pragma                                | #pragmas result in violations of codified coding guidelines. |
| PH2030  | Variable naming conventions                  | Fields look like `_foo`. Locals look like `foo`.  (This analyzer does not respect IntelliSense settings in the .editorconfig.  It assumes this is your naming convention.)|
| PH2031  | Avoid TryParse without Culture               | When interpreting a string as a number, always specify culture information.                                                             |
| PH2032  | Avoid Empty Type Initializer                 | Empty type initializers are unnecessary.                          |
| PH2040  | ServiceContracts have InterfaceContracts     | Interfaces marked with [ServiceContract] must have methods marked with [OperationContract]|
| PH2042  | WinForms InitalizeComponent                  | Legacy WinForms must call InitializeComponent exactly once. (As we moved away from static classes, and introduced construtor injection patterns, this pattern requires refactoring legacy code, and we found ourselves breaking these legacy forms.) |
| PH2044  | Avoid dynamic keyword                        | The `dynamic` keyword is not checked for type safety at compile time. |
| PH2045  | Avoid static classes                         | Static classes complicate Unite Testing. This rule supports a whitelist, one class per line, in a file named StaticClasses.Allowed.txt in the project marked as an AdditionalFile. |
| PH2047  | Avoid public member variables                | Avoid public fields in a class. Declare public property if needed for static fields. |
| PH2051  | Avoid unnecessary range checks               | Do not superfluously check the length of a List or Array before iterating over it. |
| PH2060  | Bool naming conventions                      | Bool names start with is, are, should, has, does, or was.    |
| PH2061  | Public/Private #regions                      | Regions called `Non-Public Data Members`, `Non-Public Properties/Methods` or `Public Interface` must have appropriate contents|
| PH2064  | Avoid duplicate #regions                     | A class cannot have regions of the same name.                |
| PH2066  | Readonly lock                                | Locks are readonly.                                          |
| PH2067  | Avoid nested string.Format                   | Don't nest string.Format (or similar) methods.               |
| PH2068  | Avoid goto                                   | Avoid goto.                                                  |
| PH2069  | Avoid unnecessary string.Format              | Don't call string.Format unnecessarily.                      |
| PH2070  | Avoid protected fields                       | Avoid protected fields.                                      |
| PH2072  | Require local editorconfig                   | Disabled by default.  As of VS 16.3, [Analyzers can now see settings](https://developercommunity.visualstudio.com/content/problem/791119/editorconfig-has-stopped-working.html) of Editorconfig files in parent folders.|
| PH2073  | Call extension method as instance            | If Foo is an extension method of MyClass, call it as `MyClass.Foo`. |
| PH2074  | Avoid register in Dispose                    | Dispose methods should unregister rather than register.      |
| PH2075  | Avoid AssemblyVersion change                 | Do not accidentally change AssemblyVersion, as it breaks runtime compatibility. Specify the intended `dotnet_code_quality.PH2075.assembly_version` in an .editorconfig specific to the project. Because this analyzer is not associated with a file, use a [.globalconfig](https://learn.microsoft.com/en-us/dotnet/fundamentals/code-analysis/configuration-files#global-analyzerconfig) file when disabling this analyzer is desired, as [described here](https://github.com/dotnet/roslyn/issues/37876#issuecomment-635383233).|
| PH2077  | Avoid Switch statement with no cases         | Avoid Switch statements when there are no cases|
| PH2078  | Avoid PrivateKey Property                    | Do not use PrivateKey property on X509Certificate2 class as it might cause the Application to crash. Use a Getter instead. Eg: GetRSAPrivateKey(), GetDSAPrivateKey(), GetECDsaPrivateKey()|
| PH2079  | Namespace prefix                             | Specify a namespace prefix in the .editorconfig file Eg. dotnet_code_quality.PH2079.namespace_prefix = [OrganizationName].[ProductName] and use that prefix for all projects/namespaces|
| PH2080  | Avoid hardcoded absolute paths               | Avoid hardcoded absolute paths (Windows only) |
| PH2081  | Avoid #regions within methods                | A #region cannot start or end within a method. Consider refactoring long methods instead.|
| PH2082  | Positive naming                              | Name properties, fields and variables should be named using positive wording. People can handle double negations poorly, and by using positive wording these are prevented.|
| PH2083  | Avoid Pass By Reference                      | Parameters that are passed by reference should be written to, otherwise they should not be passed by reference|
| PH2084  | Don't lock on "new x()"                      | Locking on a newly created object has no effect|
| PH2085  | Order property accessors                     | Consistently order property accessors as get, set, init|
| PH2086  | Avoid calling Task<TResult>.Result           | [Avoid calling Task<TResult>.Result](https://docs.microsoft.com/en-us/archive/msdn-magazine/2013/march/async-await-best-practices-in-asynchronous-programming#async-all-the-way)|
| PH2087  | Do not use spaces in filenames               | Not all tools handle files correctly that have spaces in their names. Homebrew scripts are prone to this for example.|
| PH2088  | Paths should not exceed 260 characters       | This prevents your code to run correctly on older Windows version.|
| PH2089  | Avoid assignments in conditions              | Conditions shouldn't have any side effects. Assign a variable outside of the condition instead.|
| PH2090  |	Log Exception                                | Log any of the caught exceptions. The Log method names are configurable in the .editorconfig using key: 'dotnet_code_quality.PH2090.log_method_names'.|
| PH2091  |	Throw Inner Exception                        | When throwing an exception inside a catch block, include the original exception as arguments. This will show the inner exception also in a Callstack, aiding debugability. |
| PH2092  | Limit Condition Complexity                   | Limit the number of logical expressions in a single condition. Humans are not very good of keeping track of large logical expressions. The maximum allowed number is configurable in the .editorconfig using key: 'dotnet_code_quality.PH2092.max_operators'.|
| PH2093  |	Prefer creating tuples with named fields     | When creating or accepting a tuple, provide names for the elements (IE, prefer (DateTime createdAt, int id) rather than (DateTime, int) |
| PH2094  | Prefer using the named tuple field, not ItemX| Wherever possible, use the provided name of a tuple field, not the generic name.  (IE, (DateTime createdAt, int id) value;  value.Item1.ToString(), prefer value.createdAt.ToString() |
| PH2096  | Prefer async Task methods over async void methods | Wherever possible return Task rather then void for async methods. Exception are Event handlers |
| PH2097  | Avoid Empty Statement Blocks                 | Avoid empty statement blocks |
| PH2098  | Avoid Empty Catch Block                      | Avoid try-catch-swallow pattern |
| PH2099  | Enforce FileVersion to be same as PackageVersion | For NuGet packages, this analyzer enforces the .NET AssemblyFileVersion value to be equal to the AssemblyInformationalVersion. |
| PH2101  | Detect Null Dereference after "as"           | After "as" include null checks; or, use static cast to set expectations |
| PH2102  | Xml documentation should add value           | The content of the summary block of the inline XML code documentation, should add more information then merely repeating its name. |
| PH2103  | Avoid method calls as arguments              | Avoid method calls as arguments to method calls. For example, avoid `Foo(Meow())` |
| PH2104  | Every Linq statement on separate line        | Put every linq statement on a separate line, this makes it easier for a reader to follow the steps. |
| PH2105  | Align number of + and - operators            | Align the number of operators + and -, as these are often used in combination with each other. |
| PH2106  | Align number of * and / operators            | Align the number of operators * and /, as these are often used in combination with each other. |
| PH2107  | Align number of > and < operators            | Align the number of operators > and <, as these are often used in combination with each other. |
| PH2108  | Align number of >= and <= operators          | Align the number of operators >= and <=, as these are often used in combination with each other. |
| PH2109  | Align number of >> and << operators          | Align the number of operators >> and <<, as these are often used in combination with each other. |
| PH2110  | Align number of ++ and -- operators          | Align the number of operators ++ and --, as these are often used in combination with each other. |
| PH2111  | Reduce Cognitive Load                        | Reduce the number of nested blocks, logical cases, and negations in this method. |
| PH2112  | Avoid overridde with new keyword             | Overriding with the new keyword gives unexpected behavior for the callers of the overridden method or property. |
| PH2113  | Merge If Statements                          | Nested If statements lacking else clauses and containing the same body can be safely merged to reduce cognitive load |
| PH2114  | Avoid empty statement                        | Avoid empty statements. |
<<<<<<< HEAD
| PH2115  | Every Lambda expression on separate line     | Avoid putting multiple lambda statements on a single line for readability. |
| PH2116  | Avoid ArrayList                              | Usage of Arraylist is discouraged by Microsoft for performance reasons, use List<T> instead. |
=======
| PH2115  | Every Lambda expression on separate line     | Avoid putting mutliple lambda statements on a single line for readability. |
| PH2116  | Avoid ArrayList                              | Usage of Arraylist is discouraged by Microsoft for performance reasons, use List<T> instead. |
| PH2117  | Avoid Unnecessary Where()                    | Move the predicate of the Where clause into the Any(), Count(), First(), Last(), or Single() clause |
>>>>>>> bda8ed13
<|MERGE_RESOLUTION|>--- conflicted
+++ resolved
@@ -65,11 +65,6 @@
 | PH2112  | Avoid overridde with new keyword             | Overriding with the new keyword gives unexpected behavior for the callers of the overridden method or property. |
 | PH2113  | Merge If Statements                          | Nested If statements lacking else clauses and containing the same body can be safely merged to reduce cognitive load |
 | PH2114  | Avoid empty statement                        | Avoid empty statements. |
-<<<<<<< HEAD
 | PH2115  | Every Lambda expression on separate line     | Avoid putting multiple lambda statements on a single line for readability. |
 | PH2116  | Avoid ArrayList                              | Usage of Arraylist is discouraged by Microsoft for performance reasons, use List<T> instead. |
-=======
-| PH2115  | Every Lambda expression on separate line     | Avoid putting mutliple lambda statements on a single line for readability. |
-| PH2116  | Avoid ArrayList                              | Usage of Arraylist is discouraged by Microsoft for performance reasons, use List<T> instead. |
-| PH2117  | Avoid Unnecessary Where()                    | Move the predicate of the Where clause into the Any(), Count(), First(), Last(), or Single() clause |
->>>>>>> bda8ed13
+| PH2117  | Avoid Unnecessary Where()                    | Move the predicate of the Where clause into the Any(), Count(), First(), Last(), or Single() clause |