--- conflicted
+++ resolved
@@ -64,8 +64,5 @@
 | PH2111  | Reduce Cognitive Load                        | Reduce the number of nested blocks, logical cases, and negations in this method. |
 | PH2112  | Avoid overridde with new keyword             | Overriding with the new keyword gives unexpected behavior for the callers of the overridden method or property. |
 | PH2113  | Merge If Statements                          | Nested If statements lacking else clauses and containing the same body can be safely merged to reduce cognitive load |
-<<<<<<< HEAD
-| PH2116  | Avoid ArrayList                              | Usage of Arraylist is discouraged by Microsoft for performance reasons, use List<T> instead. |
-=======
 | PH2114  | Avoid empty statement                        | Avoid empty statements. |
->>>>>>> 8e975e57
+| PH2116  | Avoid ArrayList                              | Usage of Arraylist is discouraged by Microsoft for performance reasons, use List<T> instead. |