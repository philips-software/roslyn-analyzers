--- conflicted
+++ resolved
@@ -64,13 +64,10 @@
 | PH2111  | Reduce Cognitive Load                        | Reduce the number of nested blocks, logical cases, and negations in this method. |
 | PH2112  | Avoid overridde with new keyword             | Overriding with the new keyword gives unexpected behavior for the callers of the overridden method or property. |
 | PH2113  | Merge If Statements                          | Nested If statements lacking else clauses and containing the same body can be safely merged to reduce cognitive load |
-<<<<<<< HEAD
-| PH2116  | Split multi-line condition on logical operator | In case that the condition of an "if" or "?" statement covers more then one line, its line endings should be right after the logical operators (&& and ||). This is aligns with the mental split when reading the code. |
-=======
 | PH2114  | Avoid empty statement                        | Avoid empty statements. |
 | PH2115  | Every Lambda expression on separate line     | Avoid putting multiple lambda statements on a single line for readability. |
 | PH2116  | Avoid ArrayList                              | Usage of Arraylist is discouraged by Microsoft for performance reasons, use List<T> instead. |
 | PH2117  | Avoid Unnecessary Where()                    | Move the predicate of the Where clause into the Any(), Count(), First(), Last(), or Single() clause |
 | PH2118  | Avoid inline magic numbers                   | Avoid inline magic number, define them as constant or include in an enumeration instead. |
 | PH2120  | Document thrown exceptions                   | Be clear to your callers what exception can be thrown from your method by mentioning each of them in an <exception> element in the documentation of the method |
->>>>>>> a14ec2d4
+| PH2121  | Split multi-line condition on logical operator | In case that the condition of an "if" or "?" statement covers more then one line, its line endings should be right after the logical operators (&& and ||). This is aligns with the mental split when reading the code. |