--- conflicted
+++ resolved
@@ -91,11 +91,8 @@
       * Introduce PH2110: Align number of ++ and -- operators.
       * Introduce PH2111: Reduce Cognitive Load
       * Introduce PH2112: Avoid overriding with new keyword.
-<<<<<<< HEAD
+      * Introduce PH2113: Merge If Statements
       * Introduce PH2114: Avoid empty statement.
-=======
-      * Introduce PH2113: Merge If Statements
->>>>>>> 78010642
     </PackageReleaseNotes>
 	  <Copyright>© 2019-2023 Koninklijke Philips N.V.</Copyright>
 	  <PackageTags>CSharp Maintainability Roslyn CodeAnalysis analyzers Philips</PackageTags>
