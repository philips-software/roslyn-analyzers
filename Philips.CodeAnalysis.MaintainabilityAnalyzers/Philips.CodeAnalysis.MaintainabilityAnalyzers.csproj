﻿<Project Sdk="Microsoft.NET.Sdk">

  <PropertyGroup>
    <TargetFrameworks>net7.0;netstandard2.0</TargetFrameworks>
    <LangVersion>latest</LangVersion>
    <IncludeBuildOutput>false</IncludeBuildOutput>
    <GeneratePackageOnBuild>true</GeneratePackageOnBuild>
    <AnalysisLevel>latest-Recommended</AnalysisLevel>
    <TreatWarningsAsErrors>true</TreatWarningsAsErrors>
    <EnforceCodeStyleInBuild>true</EnforceCodeStyleInBuild>
  </PropertyGroup>

  <PropertyGroup>
    <PackageId>Philips.CodeAnalysis.MaintainabilityAnalyzers</PackageId>
    <Authors>Brian Collamore, Jean-Paul Mayer and Ynse Hoornenborg</Authors>
    <Company>Philips</Company>
    <PackageLicenseUrl>https://github.com/philips-software/roslyn-analyzers/blob/master/LICENSE.md</PackageLicenseUrl>
    <RepositoryUrl>https://github.com/philips-software/roslyn-analyzers</RepositoryUrl>
    <RepositoryType>git</RepositoryType>
    <PackageProjectUrl>https://github.com/philips-software/roslyn-analyzers</PackageProjectUrl>
    <PackageIcon>packageicon.png</PackageIcon>
    <PackageIconUrl>https://avatars3.githubusercontent.com/u/39734771</PackageIconUrl>
    <PackageRequireLicenseAcceptance>true</PackageRequireLicenseAcceptance>
    <Description>Roslyn Diagnostic Analyzers for helping maintainability or readability of C# code</Description>
    <PackageReleaseNotes>
      1.1:
      * Depend on .NET Standard version 2.0 instead of 1.3
      * Add "Avoid AssemblyVersion Change" Analyzer
      1.2.1
      * Introduce PH2077 Avoid switch statements with no cases
      1.2.4
      * Introduce PH2078 Avoid X509Certificate2.PrivateKey
      * Introduce PH2079 Use configured namespace prefix
      1.2.5
      * Fixes for PH2067 string interpolation
      * Introduce PH2080: Avoid hardcoded paths
      * Introduce PH2081: Avoid regions in methods
      1.2.6
      * Introduce PH2082 Positive naming
      1.2.7
      * Introduce PH2083, which flags accepting a parameter by reference where it is never written to
      1.2.8
      * Introduce PH2084: Avoid lock (new object)
      * Introduce PH2085: Order get/set
      1.2.9
      * Introduce PH2086: Avoid Task.Result
      1.2.10
      * Introduce PH2087: No space in filename
      * Introduce PH2088: Limit path length
      * Introduce PH2089: Avoid assignment in condition
      1.2.11
      * Extend "Copyright Present Analyzer" with year and configurable company name
      1.2.12
      * Introduce PH2090: Log Exceptions
      * Introduce PH2091:	Throw Inner Exception
      * Introduce PH2092: Limit Condition Complexity
      1.2.13
      * Introduced PH2093: Prefer creating tuples with named fields
      * Introduced PH2094: Prefer using the named tuple field, not ItemX
      1.2.15
      * Avoid returning async void
      1.2.16
      * Introduced PH2097: Avoid empty statement blocks
      1.2.19
      * Fixes for PH2097 (less strict)
      * Introduce PH2098: Avoid empty catch block
      1.2.20
      * PH2096: Prevent converting async delegates to actions if they lose the task return type
      * PH2090: Improve confusing message when not configured
      * PH2032: Rename "Avoid empty constructors" to note only applicable to type initializers
      1.2.26
      * Introduce PH2101: Detect null dereference after "as" keyword
      1.2.27-28
      * Fixes for PH2101
      1.2.29
      * Fixes for 2028: Allow copyright statement as header of first region
      1.2.30
      * Fixed issue 134: False positive of PH2069 on invocation of a method with FormattableString as one of the arguments.
      1.2.32
      * Introduce PH2102: Xml documentation should add value.
      * Fixed issue 156: Multiple false positive on PH2101: Using 'as' expression
      * Improve PH2077: AvoidRedundantSwitch should exclude generated code
      1.2.33
      * Introduce PH2103: Avoid method calls as arguments
      * Introduce PH2104: Every Linq statement on separate line
      * Introduce PH2105: Align number of + and - operators.
      * Introduce PH2106: Align number of * and / operators.
      * Introduce PH2107: Align number of &gt; and &lt; operators.
      * Introduce PH2108: Align number of &gt;= and &lt;= operators.
      * Introduce PH2109: Align number of &gt;&gt; and &lt;&lt; operators.
      * Introduce PH2110: Align number of ++ and -- operators.
      * Introduce PH2111: Reduce Cognitive Load
      * Introduce PH2112: Avoid overriding with new keyword.
      * Introduce PH2113: Merge If Statements
      * Introduce PH2114: Avoid empty statement.
      * Introduce PH2115: Every Lambda expression on separate line.
      * Introduce PH2116: Avoid ArrayList, use List&lt;T&gt; instead.
      * Introduce PH2117: Avoid unnecessary Where.
      * Introduce PH2118: Avoid magic numbers.
      * PH2006 now supports folders in namespace
<<<<<<< HEAD
      * Introduce PH2119: Cast complete object.
=======
      * Introduce PH2120: Document thrown exceptions.
>>>>>>> a14ec2d4
    </PackageReleaseNotes>
	  <Copyright>© 2019-2023 Koninklijke Philips N.V.</Copyright>
	  <PackageTags>CSharp Maintainability Roslyn CodeAnalysis analyzers Philips</PackageTags>
    <NoPackageAnalysis>true</NoPackageAnalysis>
    <DevelopmentDependency>true</DevelopmentDependency>
    <Version>1.2.32</Version>
    <FileVersion>1.2.32</FileVersion>
    <AssemblyVersion>1.0.3.0</AssemblyVersion>
  </PropertyGroup>

  <ItemGroup>
    <PackageReference Include="Microsoft.CodeAnalysis.Analyzers" Version="3.0.0">
      <PrivateAssets>all</PrivateAssets>
      <IncludeAssets>runtime; build; native; contentfiles; analyzers; buildtransitive</IncludeAssets>
    </PackageReference>
    <PackageReference Include="Microsoft.CodeAnalysis.CSharp.Workspaces" Version="3.6.0" PrivateAssets="all" />
    <PackageReference Update="NETStandard.Library" PrivateAssets="all" />
  </ItemGroup>
  
  <ItemGroup>
    <None Include="..\packageicon.png" Pack="true" PackagePath="\" />
    <None Update="tools\*.ps1" CopyToOutputDirectory="Always" Pack="true" PackagePath="" />
    <None Include="$(OutputPath)\netstandard2.0\$(AssemblyName).dll" Pack="true" PackagePath="analyzers/dotnet/cs" Visible="false" />
    <None Include="$(OutputPath)\netstandard2.0\Philips.CodeAnalysis.Common.dll" Pack="true" PackagePath="analyzers/dotnet/cs" Visible="false" />
    <None Include="..\LICENSE.md" Pack="true" PackagePath="" />
  </ItemGroup>

  <ItemGroup>
    <ProjectReference Include="..\Philips.CodeAnalysis.Common\Philips.CodeAnalysis.Common.csproj" PrivateAssets="all" />
  </ItemGroup>
  
</Project><|MERGE_RESOLUTION|>--- conflicted
+++ resolved
@@ -98,11 +98,8 @@
       * Introduce PH2117: Avoid unnecessary Where.
       * Introduce PH2118: Avoid magic numbers.
       * PH2006 now supports folders in namespace
-<<<<<<< HEAD
       * Introduce PH2119: Cast complete object.
-=======
       * Introduce PH2120: Document thrown exceptions.
->>>>>>> a14ec2d4
     </PackageReleaseNotes>
 	  <Copyright>© 2019-2023 Koninklijke Philips N.V.</Copyright>
 	  <PackageTags>CSharp Maintainability Roslyn CodeAnalysis analyzers Philips</PackageTags>
