﻿<Project Sdk="Microsoft.NET.Sdk">

  <PropertyGroup>
    <TargetFrameworks>net7.0;netstandard2.0</TargetFrameworks>
    <LangVersion>latest</LangVersion>
    <IncludeBuildOutput>false</IncludeBuildOutput>
    <GeneratePackageOnBuild>true</GeneratePackageOnBuild>
    <AnalysisLevel>latest-Recommended</AnalysisLevel>
    <TreatWarningsAsErrors>true</TreatWarningsAsErrors>
    <EnforceCodeStyleInBuild>true</EnforceCodeStyleInBuild>
  </PropertyGroup>

  <PropertyGroup>
    <PackageId>Philips.CodeAnalysis.MaintainabilityAnalyzers</PackageId>
    <Authors>Brian Collamore, Jean-Paul Mayer and Ynse Hoornenborg</Authors>
    <Company>Philips</Company>
    <PackageLicenseUrl>https://github.com/philips-software/roslyn-analyzers/blob/master/LICENSE.md</PackageLicenseUrl>
    <RepositoryUrl>https://github.com/philips-software/roslyn-analyzers</RepositoryUrl>
    <RepositoryType>git</RepositoryType>
    <PackageProjectUrl>https://github.com/philips-software/roslyn-analyzers</PackageProjectUrl>
    <PackageIcon>packageicon.png</PackageIcon>
    <PackageIconUrl>https://avatars3.githubusercontent.com/u/39734771</PackageIconUrl>
    <PackageRequireLicenseAcceptance>true</PackageRequireLicenseAcceptance>
    <Description>Roslyn Diagnostic Analyzers for helping maintainability or readability of C# code</Description>
    <PackageReleaseNotes>
      1.1:
      * Depend on .NET Standard version 2.0 instead of 1.3
      * Add "Avoid AssemblyVersion Change" Analyzer
      1.2.1
      * Introduce PH2077 Avoid switch statements with no cases
      1.2.4
      * Introduce PH2078 Avoid X509Certificate2.PrivateKey
      * Introduce PH2079 Use configured namespace prefix
      1.2.5
      * Fixes for PH2067 string interpolation
      * Introduce PH2080: Avoid hardcoded paths
      * Introduce PH2081: Avoid regions in methods
      1.2.6
      * Introduce PH2082 Positive naming
      1.2.7
      * Introduce PH2083, which flags accepting a parameter by reference where it is never written to
      1.2.8
      * Introduce PH2084: Avoid lock (new object)
      * Introduce PH2085: Order get/set
      1.2.9
      * Introduce PH2086: Avoid Task.Result
      1.2.10
      * Introduce PH2087: No space in filename
      * Introduce PH2088: Limit path length
      * Introduce PH2089: Avoid assignment in condition
      1.2.11
      * Extend "Copyright Present Analyzer" with year and configurable company name
      1.2.12
      * Introduce PH2090: Log Exceptions
      * Introduce PH2091:	Throw Inner Exception
      * Introduce PH2092: Limit Condition Complexity
      1.2.13
      * Introduced PH2093: Prefer creating tuples with named fields
      * Introduced PH2094: Prefer using the named tuple field, not ItemX
      1.2.15
      * Avoid returning async void
      1.2.16
      * Introduced PH2097: Avoid empty statement blocks
      1.2.19
      * Fixes for PH2097 (less strict)
      * Introduce PH2098: Avoid empty catch block
      1.2.20
      * PH2096: Prevent converting async delegates to actions if they lose the task return type
      * PH2090: Improve confusing message when not configured
      * PH2032: Rename "Avoid empty constructors" to note only applicable to type initializers
      1.2.26
      * Introduce PH2101: Detect null dereference after "as" keyword
      1.2.27-28
      * Fixes for PH2101
      1.2.29
      * Fixes for 2028: Allow copyright statement as header of first region
      1.2.30
      * Fixed issue 134: False positive of PH2069 on invocation of a method with FormattableString as one of the arguments.
      1.2.32
      * Introduce PH2102: Xml documentation should add value.
      * Fixed issue 156: Multiple false positive on PH2101: Using 'as' expression
      * Improve PH2077: AvoidRedundantSwitch should exclude generated code
      1.2.33
      * Introduce PH2103: Avoid method calls as arguments
      * Introduce PH2104: Every Linq statement on separate line
      * Introduce PH2105: Align number of + and - operators.
      * Introduce PH2106: Align number of * and / operators.
      * Introduce PH2107: Align number of &gt; and &lt; operators.
      * Introduce PH2108: Align number of &gt;= and &lt;= operators.
      * Introduce PH2109: Align number of &gt;&gt; and &lt;&lt; operators.
      * Introduce PH2110: Align number of ++ and -- operators.
      * Introduce PH2111: Reduce Cognitive Load
      * Introduce PH2112: Avoid overriding with new keyword.
      * Introduce PH2113: Merge If Statements
      * Introduce PH2114: Avoid empty statement.
      * Introduce PH2115: Every Lambda expression on separate line.
      * Introduce PH2116: Avoid ArrayList, use List&lt;T&gt; instead.
      * Introduce PH2117: Avoid unnecessary Where.
      * Introduce PH2118: Avoid magic numbers.
      * PH2006 now supports folders in namespace
      * Introduce PH2119: Cast complete object.
      * Introduce PH2120: Document thrown exceptions.
      * Introduce PH2121: Throw informational exceptions.
<<<<<<< HEAD
      * Introduce PH2123: Pass sender to EventHandler.
=======
      * Introduce PH2122: Avoid throwing exceptions from unexpected locations.
>>>>>>> 64ab2542
    </PackageReleaseNotes>
	  <Copyright>© 2019-2023 Koninklijke Philips N.V.</Copyright>
	  <PackageTags>CSharp Maintainability Roslyn CodeAnalysis analyzers Philips</PackageTags>
    <NoPackageAnalysis>true</NoPackageAnalysis>
    <DevelopmentDependency>true</DevelopmentDependency>
    <Version>1.2.32</Version>
    <FileVersion>1.2.32</FileVersion>
    <AssemblyVersion>1.0.3.0</AssemblyVersion>
  </PropertyGroup>

  <ItemGroup>
    <PackageReference Include="Microsoft.CodeAnalysis.Analyzers" Version="3.0.0">
      <PrivateAssets>all</PrivateAssets>
      <IncludeAssets>runtime; build; native; contentfiles; analyzers; buildtransitive</IncludeAssets>
    </PackageReference>
    <PackageReference Include="Microsoft.CodeAnalysis.CSharp.Workspaces" Version="3.6.0" PrivateAssets="all" />
    <PackageReference Update="NETStandard.Library" PrivateAssets="all" />
  </ItemGroup>
  
  <ItemGroup>
    <None Include="..\packageicon.png" Pack="true" PackagePath="\" />
    <None Update="tools\*.ps1" CopyToOutputDirectory="Always" Pack="true" PackagePath="" />
    <None Include="$(OutputPath)\netstandard2.0\$(AssemblyName).dll" Pack="true" PackagePath="analyzers/dotnet/cs" Visible="false" />
    <None Include="$(OutputPath)\netstandard2.0\Philips.CodeAnalysis.Common.dll" Pack="true" PackagePath="analyzers/dotnet/cs" Visible="false" />
    <None Include="..\LICENSE.md" Pack="true" PackagePath="" />
  </ItemGroup>

  <ItemGroup>
    <ProjectReference Include="..\Philips.CodeAnalysis.Common\Philips.CodeAnalysis.Common.csproj" PrivateAssets="all" />
  </ItemGroup>
  
</Project><|MERGE_RESOLUTION|>--- conflicted
+++ resolved
@@ -101,11 +101,8 @@
       * Introduce PH2119: Cast complete object.
       * Introduce PH2120: Document thrown exceptions.
       * Introduce PH2121: Throw informational exceptions.
-<<<<<<< HEAD
+      * Introduce PH2122: Avoid throwing exceptions from unexpected locations.
       * Introduce PH2123: Pass sender to EventHandler.
-=======
-      * Introduce PH2122: Avoid throwing exceptions from unexpected locations.
->>>>>>> 64ab2542
     </PackageReleaseNotes>
 	  <Copyright>© 2019-2023 Koninklijke Philips N.V.</Copyright>
 	  <PackageTags>CSharp Maintainability Roslyn CodeAnalysis analyzers Philips</PackageTags>
