﻿<Project Sdk="Microsoft.NET.Sdk">

  <PropertyGroup>
    <TargetFrameworks>net7.0;netstandard2.0</TargetFrameworks>
    <LangVersion>latest</LangVersion>
    <IncludeBuildOutput>false</IncludeBuildOutput>
    <GeneratePackageOnBuild>true</GeneratePackageOnBuild>
    <AnalysisLevel>latest-Recommended</AnalysisLevel>
    <TreatWarningsAsErrors>true</TreatWarningsAsErrors>
    <EnforceCodeStyleInBuild>true</EnforceCodeStyleInBuild>
  </PropertyGroup>

  <PropertyGroup>
    <PackageId>Philips.CodeAnalysis.MaintainabilityAnalyzers</PackageId>
    <Authors>Brian Collamore, Jean-Paul Mayer and Ynse Hoornenborg</Authors>
    <Company>Philips</Company>
    <PackageLicenseUrl>https://github.com/philips-software/roslyn-analyzers/blob/master/LICENSE.md</PackageLicenseUrl>
    <RepositoryUrl>https://github.com/philips-software/roslyn-analyzers</RepositoryUrl>
    <RepositoryType>git</RepositoryType>
    <PackageProjectUrl>https://github.com/philips-software/roslyn-analyzers</PackageProjectUrl>
    <PackageIcon>packageicon.png</PackageIcon>
    <PackageIconUrl>https://avatars3.githubusercontent.com/u/39734771</PackageIconUrl>
    <PackageRequireLicenseAcceptance>true</PackageRequireLicenseAcceptance>
    <Description>Roslyn Diagnostic Analyzers for helping maintainability or readability of C# code</Description>
    <PackageReleaseNotes>
      1.1:
      * Depend on .NET Standard version 2.0 instead of 1.3
      * Add "Avoid AssemblyVersion Change" Analyzer
      1.2.1
      * Introduce PH2077 Avoid switch statements with no cases
      1.2.4
      * Introduce PH2078 Avoid X509Certificate2.PrivateKey
      * Introduce PH2079 Use configured namespace prefix
      1.2.5
      * Fixes for PH2067 string interpolation
      * Introduce PH2080: Avoid hardcoded paths
      * Introduce PH2081: Avoid regions in methods
      1.2.6
      * Introduce PH2082 Positive naming
      1.2.7
      * Introduce PH2083, which flags accepting a parameter by reference where it is never written to
      1.2.8
      * Introduce PH2084: Avoid lock (new object)
      * Introduce PH2085: Order get/set
      1.2.9
      * Introduce PH2086: Avoid Task.Result
      1.2.10
      * Introduce PH2087: No space in filename
      * Introduce PH2088: Limit path length
      * Introduce PH2089: Avoid assignment in condition
      1.2.11
      * Extend "Copyright Present Analyzer" with year and configurable company name
      1.2.12
      * Introduce PH2090: Log Exceptions
      * Introduce PH2091:	Throw Inner Exception
      * Introduce PH2092: Limit Condition Complexity
      1.2.13
      * Introduced PH2093: Prefer creating tuples with named fields
      * Introduced PH2094: Prefer using the named tuple field, not ItemX
      1.2.15
      * Avoid returning async void
      1.2.16
      * Introduced PH2097: Avoid empty statement blocks
      1.2.19
      * Fixes for PH2097 (less strict)
      * Introduce PH2098: Avoid empty catch block
      1.2.20
      * PH2096: Prevent converting async delegates to actions if they lose the task return type
      * PH2090: Improve confusing message when not configured
      * PH2032: Rename "Avoid empty constructors" to note only applicable to type initializers
      1.2.26
      * Introduce PH2101: Detect null dereference after "as" keyword
      1.2.27-28
      * Fixes for PH2101
      1.2.29
      * Fixes for 2028: Allow copyright statement as header of first region
      1.2.30
      * Fixed issue 134: False positive of PH2069 on invocation of a method with FormattableString as one of the arguments.
      1.2.32
      * Introduce PH2102: Xml documentation should add value.
      * Fixed issue 156: Multiple false positive on PH2101: Using 'as' expression
      * Improve PH2077: AvoidRedundantSwitch should exclude generated code
<<<<<<< HEAD
      1.2.33
      * Introduce PH2103: Avoid method calls as arguments
      * Introduce PH2104: Every Linq statement on separate line
      * Introduce PH2105: Reduce Cognitive Load
=======
      * Introduce PH2204: Put every Linq statement on a separate line.
      * Introduce PH2105: Align number of + and - operators.
      * Introduce PH2106: Align number of * and / operators.
      * Introduce PH2107: Align number of &gt; and &lt; operators.
      * Introduce PH2108: Align number of &gt;= and &lt;= operators.
      * Introduce PH2109: Align number of &gt;&gt; and &lt;&lt; operators.
      * Introduce PH2110: Align number of ++ and -- operators.
>>>>>>> b2bd272c
    </PackageReleaseNotes>
	  <Copyright>© 2019-2023 Koninklijke Philips N.V.</Copyright>
	  <PackageTags>CSharp Maintainability Roslyn CodeAnalysis analyzers Philips</PackageTags>
    <NoPackageAnalysis>true</NoPackageAnalysis>
    <DevelopmentDependency>true</DevelopmentDependency>
    <Version>1.2.32</Version>
    <AssemblyVersion>1.0.3.0</AssemblyVersion>
  </PropertyGroup>

  <ItemGroup>
    <PackageReference Include="Microsoft.CodeAnalysis.Analyzers" Version="3.0.0">
      <PrivateAssets>all</PrivateAssets>
      <IncludeAssets>runtime; build; native; contentfiles; analyzers; buildtransitive</IncludeAssets>
    </PackageReference>
    <PackageReference Include="Microsoft.CodeAnalysis.CSharp.Workspaces" Version="3.6.0" PrivateAssets="all" />
    <PackageReference Update="NETStandard.Library" PrivateAssets="all" />
  </ItemGroup>
  
  <ItemGroup>
    <None Include="..\packageicon.png" Pack="true" PackagePath="\" />
    <None Update="tools\*.ps1" CopyToOutputDirectory="Always" Pack="true" PackagePath="" />
    <None Include="$(OutputPath)\netstandard2.0\$(AssemblyName).dll" Pack="true" PackagePath="analyzers/dotnet/cs" Visible="false" />
    <None Include="$(OutputPath)\netstandard2.0\Philips.CodeAnalysis.Common.dll" Pack="true" PackagePath="analyzers/dotnet/cs" Visible="false" />
    <None Include="..\LICENSE.md" Pack="true" PackagePath="" />
  </ItemGroup>

  <ItemGroup>
    <ProjectReference Include="..\Philips.CodeAnalysis.Common\Philips.CodeAnalysis.Common.csproj" PrivateAssets="all" />
  </ItemGroup>
  
</Project><|MERGE_RESOLUTION|>--- conflicted
+++ resolved
@@ -80,20 +80,16 @@
       * Introduce PH2102: Xml documentation should add value.
       * Fixed issue 156: Multiple false positive on PH2101: Using 'as' expression
       * Improve PH2077: AvoidRedundantSwitch should exclude generated code
-<<<<<<< HEAD
       1.2.33
       * Introduce PH2103: Avoid method calls as arguments
       * Introduce PH2104: Every Linq statement on separate line
-      * Introduce PH2105: Reduce Cognitive Load
-=======
-      * Introduce PH2204: Put every Linq statement on a separate line.
       * Introduce PH2105: Align number of + and - operators.
       * Introduce PH2106: Align number of * and / operators.
       * Introduce PH2107: Align number of &gt; and &lt; operators.
       * Introduce PH2108: Align number of &gt;= and &lt;= operators.
       * Introduce PH2109: Align number of &gt;&gt; and &lt;&lt; operators.
       * Introduce PH2110: Align number of ++ and -- operators.
->>>>>>> b2bd272c
+      * Introduce PH2111: Reduce Cognitive Load
     </PackageReleaseNotes>
 	  <Copyright>© 2019-2023 Koninklijke Philips N.V.</Copyright>
 	  <PackageTags>CSharp Maintainability Roslyn CodeAnalysis analyzers Philips</PackageTags>
