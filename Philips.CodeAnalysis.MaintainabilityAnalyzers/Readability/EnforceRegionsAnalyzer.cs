--- conflicted
+++ resolved
@@ -179,13 +179,8 @@
 		/// <returns>Dictionary of region name and LocationRangeModel object</returns>
 		private static Dictionary<string, LocationRangeModel> PopulateRegionLocations(IReadOnlyList<DirectiveTriviaSyntax> regions, SyntaxNodeAnalysisContext context)
 		{
-<<<<<<< HEAD
-			Dictionary<string, LocationRangeModel> regionLocations = new();
+			Dictionary<string, LocationRangeModel> regionLocations = [];
 			var regionStartName = string.Empty;
-=======
-			Dictionary<string, LocationRangeModel> regionLocations = [];
-			var regionStartName = "";
->>>>>>> 93a2a846
 			for (var i = 0; i < regions.Count; i++)
 			{
 				DirectiveTriviaSyntax region = regions[i];
