﻿// © 2025 Koninklijke Philips N.V. See License.md in the project root for license information.
using System.Collections.Immutable;
using System.Composition;
using System.Linq;
using System.Threading;
using System.Threading.Tasks;
using Microsoft.CodeAnalysis;
using Microsoft.CodeAnalysis.CodeFixes;
using Microsoft.CodeAnalysis.CSharp.Syntax;
using Microsoft.CodeAnalysis.Text;
using Philips.CodeAnalysis.Common;

namespace Philips.CodeAnalysis.MaintainabilityAnalyzers.Readability
{
	[ExportCodeFixProvider(LanguageNames.CSharp, Name = nameof(EnforceRegionsRemoveEmptyRegionCodeFixProvider)), Shared]
	public class EnforceRegionsRemoveEmptyRegionCodeFixProvider : SingleDiagnosticCodeFixProvider<RegionDirectiveTriviaSyntax>
	{
		protected override string Title => "Remove empty #region";

		protected override DiagnosticId DiagnosticId => DiagnosticId.AvoidEmptyRegions;

		protected override RegionDirectiveTriviaSyntax GetNode(SyntaxNode root, TextSpan diagnosticSpan)
		{
			SyntaxToken token = root.FindToken(diagnosticSpan.Start);

			return token.LeadingTrivia
				.Select(t => t.GetStructure())
				.OfType<RegionDirectiveTriviaSyntax>()
				.FirstOrDefault(r => r.FullSpan.Contains(diagnosticSpan));
		}

		protected override async Task<Document> ApplyFix(Document document, RegionDirectiveTriviaSyntax node, ImmutableDictionary<string, string> properties, CancellationToken cancellationToken)
		{
			SyntaxNode root = await document.GetSyntaxRootAsync(cancellationToken).ConfigureAwait(false);
			SourceText text = await document.GetTextAsync(cancellationToken).ConfigureAwait(false);

			// Defensive: node must be attached to a valid token
			SyntaxToken token = node.ParentTrivia.Token;
			if (token.RawKind == 0)
			{
				return document;
			}

			// Find matching #endregion
			SyntaxTriviaList triviaList = token.LeadingTrivia;
			var regionIndex = triviaList
				.Select((t, i) => new { Trivia = t, Index = i })
				.FirstOrDefault(x => x.Trivia.HasStructure && x.Trivia.GetStructure() == node)?.Index ?? -1;

			if (regionIndex < 0)
			{
				return document;
			}

			EndRegionDirectiveTriviaSyntax endRegion = null;
			var endRegionIndex = -1;

			for (var i = regionIndex + 1; i < triviaList.Count; i++)
			{
				SyntaxNode structure = triviaList[i].GetStructure();
				if (structure is EndRegionDirectiveTriviaSyntax end)
				{
					endRegion = end;
					endRegionIndex = i;
					break;
				}
			}

			if (endRegion == null || endRegionIndex <= regionIndex)
			{
				return document;
			}

			// Compute line spans to remove
			var regionStart = node.GetLocation().SourceSpan.Start;
			var endRegionEnd = endRegion.GetLocation().SourceSpan.End;

			var startLine = text.Lines.GetLineFromPosition(regionStart).LineNumber;
			var endLine = text.Lines.GetLineFromPosition(endRegionEnd).LineNumber;

			// Optional: eliminate one extra blank line if both sides are blank
			if (startLine > 0 && endLine < text.Lines.Count - 1)
			{
				var lineBefore = text.Lines[startLine - 1].ToString();
				var lineAfter = text.Lines[endLine + 1].ToString();
				if (string.IsNullOrWhiteSpace(lineBefore) && string.IsNullOrWhiteSpace(lineAfter))
				{
					startLine--; // expand removal upward
				}
			}

<<<<<<< HEAD
			var spanToRemove = TextSpan.FromBounds(lineStart, lineEnd + 1);
=======
			var spanToRemove = TextSpan.FromBounds(
				text.Lines[startLine].Start,
				text.Lines[endLine].End + 1
			);
>>>>>>> 279f0f01

			SourceText newText = text.Replace(spanToRemove, string.Empty);

			SyntaxNode newRoot = await root.SyntaxTree.WithChangedText(newText).GetRootAsync(cancellationToken).ConfigureAwait(false);
			return document.WithSyntaxRoot(newRoot);
		}
	}
}
<|MERGE_RESOLUTION|>--- conflicted
+++ resolved
@@ -89,14 +89,10 @@
 				}
 			}
 
-<<<<<<< HEAD
-			var spanToRemove = TextSpan.FromBounds(lineStart, lineEnd + 1);
-=======
 			var spanToRemove = TextSpan.FromBounds(
 				text.Lines[startLine].Start,
 				text.Lines[endLine].End + 1
 			);
->>>>>>> 279f0f01
 
 			SourceText newText = text.Replace(spanToRemove, string.Empty);
 
