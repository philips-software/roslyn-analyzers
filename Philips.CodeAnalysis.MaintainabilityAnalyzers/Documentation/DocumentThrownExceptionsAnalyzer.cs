--- conflicted
+++ resolved
@@ -117,17 +117,10 @@
 			return element.StartTag.Name.LocalName.Text == "exception";
 		}
 
-<<<<<<< HEAD
-		//private static string GetCrefAttributeValue(XmlElementSyntax element)
+		//private string GetCrefAttributeValue(XmlElementSyntax element)
 		//{
 		//	return element.StartTag.Attributes.OfType<XmlCrefAttributeSyntax>().Select(cref => cref.Cref.ToString()).FirstOrDefault();
 		//}
-=======
-		private string GetCrefAttributeValue(XmlElementSyntax element)
-		{
-			return element.StartTag.Attributes.OfType<XmlCrefAttributeSyntax>().Select(cref => cref.Cref.ToString()).FirstOrDefault();
-		}
->>>>>>> aae55ce7
 
 		private bool HasStringArgument(SyntaxNodeAnalysisContext context, ArgumentListSyntax attributeList)
 		{
