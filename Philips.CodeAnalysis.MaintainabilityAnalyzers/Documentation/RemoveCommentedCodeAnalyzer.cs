﻿// © 2023 Koninklijke Philips N.V. See License.md in the project root for license information.

using System.Collections.Immutable;
using System.Linq;

using Microsoft.CodeAnalysis;
using Microsoft.CodeAnalysis.CSharp;
using Microsoft.CodeAnalysis.CSharp.Syntax;
using Microsoft.CodeAnalysis.Diagnostics;
using Philips.CodeAnalysis.Common;

namespace Philips.CodeAnalysis.MaintainabilityAnalyzers.Documentation
{
	[DiagnosticAnalyzer(LanguageNames.CSharp)]
	public class RemoveCommentedCodeAnalyzer : SingleDiagnosticAnalyzer<CompilationUnitSyntax, RemoveCommentedCodeSyntaxNodeAction>
	{
		private const string Title = @"Remove commented code";
		private const string MessageFormat = @"Remove commented code on line {0}.";
<<<<<<< HEAD
		private const string Description = @"Remove commented code";
=======
		private const string Description = Title;
		private const int InitialCodeLine = -20;
>>>>>>> 652c1bb4

		public RemoveCommentedCodeAnalyzer()
			: base(DiagnosticId.RemoveCommentedCode, Title, MessageFormat, Description, Categories.Documentation)
		{ }
	}

	public class RemoveCommentedCodeSyntaxNodeAction : SyntaxNodeAction<CompilationUnitSyntax>
	{
		private const int InitialCodeLine = -20;

		public override void Analyze()
		{
			var comments = Node.DescendantTrivia().Where(trivia => trivia.IsKind(SyntaxKind.SingleLineCommentTrivia));
			if (!comments.Any())
			{
				return;
			}

			int previousViolationLine = InitialCodeLine;
			foreach (var location in comments.Where(comment => comment.ToString().EndsWith(";"))
											 .Select(node => node.GetLocation()))
			{
				var lineNumber = location.GetLineSpan().StartLinePosition.Line + 1;
				if (lineNumber - previousViolationLine > 1)
				{
					ReportDiagnostic(location, lineNumber);
				}
				previousViolationLine = lineNumber;
			}
		}
	}
}<|MERGE_RESOLUTION|>--- conflicted
+++ resolved
@@ -16,12 +16,7 @@
 	{
 		private const string Title = @"Remove commented code";
 		private const string MessageFormat = @"Remove commented code on line {0}.";
-<<<<<<< HEAD
-		private const string Description = @"Remove commented code";
-=======
 		private const string Description = Title;
-		private const int InitialCodeLine = -20;
->>>>>>> 652c1bb4
 
 		public RemoveCommentedCodeAnalyzer()
 			: base(DiagnosticId.RemoveCommentedCode, Title, MessageFormat, Description, Categories.Documentation)
