--- conflicted
+++ resolved
@@ -23,13 +23,9 @@
 		{ }
 	}
 
-<<<<<<< HEAD
 	public class NamespaceMatchAssemblyNameSyntaxNodeAction : SyntaxNodeAction<NamespaceDeclarationSyntax>
 	{
 		public override void Analyze()
-=======
-		protected override void Analyze(SyntaxNodeAnalysisContext context, NamespaceDeclarationSyntax node)
->>>>>>> 7d2ee506
 		{
 			string myNamespace = node.Name.ToString();
 			string myAssemblyName = context.Compilation?.AssemblyName;
