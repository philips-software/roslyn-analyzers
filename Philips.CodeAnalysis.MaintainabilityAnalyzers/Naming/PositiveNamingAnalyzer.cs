--- conflicted
+++ resolved
@@ -26,13 +26,7 @@
 
 		protected override void InitializeCompilation(CompilationStartAnalysisContext context)
 		{
-<<<<<<< HEAD
-			context.ConfigureGeneratedCodeAnalysis(GeneratedCodeAnalysisFlags.None);
-			context.EnableConcurrentExecution();
-			context.RegisterCompilationStartAction((ctx) =>
-			{
-				AdditionalFilesHelper additionalFilesHelper = new(ctx.Options, ctx.Compilation);
-				var additionalWords = additionalFilesHelper.GetValueFromEditorConfig(Rule.Id, @"negative_words");
+				var additionalWords = Helper.ForAdditionalFiles.GetValueFromEditorConfig(Rule.Id, @"negative_words");
 				var words = additionalWords.Split(',');
 				if (words.Any())
 				{
@@ -40,13 +34,8 @@
 					NegativeWords.AddRange(filteredWords);
 				}
 
-				ctx.RegisterSyntaxNodeAction(AnalyzeVariable, SyntaxKind.VariableDeclaration);
-				ctx.RegisterSyntaxNodeAction(AnalyzeProperty, SyntaxKind.PropertyDeclaration);
-			});
-=======
 			context.RegisterSyntaxNodeAction(AnalyzeVariable, SyntaxKind.VariableDeclaration);
 			context.RegisterSyntaxNodeAction(AnalyzeProperty, SyntaxKind.PropertyDeclaration);
->>>>>>> 8bca4355
 		}
 
 		private void AnalyzeVariable(SyntaxNodeAnalysisContext context)
