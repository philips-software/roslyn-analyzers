﻿// © 2019 Koninklijke Philips N.V. See License.md in the project root for license information.

using System.Collections.Immutable;
using Microsoft.CodeAnalysis;
using Microsoft.CodeAnalysis.CSharp;
using Microsoft.CodeAnalysis.CSharp.Syntax;
using Microsoft.CodeAnalysis.Diagnostics;
using Philips.CodeAnalysis.Common;

namespace Philips.CodeAnalysis.MaintainabilityAnalyzers.Maintainability
{
	[DiagnosticAnalyzer(LanguageNames.CSharp)]
	public class ProhibitDynamicKeywordAnalyzer : SingleDiagnosticAnalyzer<IdentifierNameSyntax, ProbhibitedDynamicKeywordSyntaxNodeAction>
	{
		private const string Title = @"Prohibit the ""dynamic"" Keyword";
		private const string MessageFormat = @"Do not use the ""dynamic"" keyword.  It it not compile time type safe.";
		private const string Description = @"The ""dynamic"" keyword is not checked for type safety at compile time and is prohibited.";

		public ProhibitDynamicKeywordAnalyzer()
			: base(DiagnosticId.DynamicKeywordProhibited, Title, MessageFormat, Description, Categories.Maintainability)
		{ }
	}

<<<<<<< HEAD
	public class ProbhibitedDynamicKeywordSyntaxNodeAction : SyntaxNodeAction<IdentifierNameSyntax>
	{
		public override void Analyze()
=======
		protected override void Analyze(SyntaxNodeAnalysisContext context, IdentifierNameSyntax node)
>>>>>>> 7d2ee506
		{
			if (IsIdentifierDynamicType(context, node))
			{
				ReportDiagnostic(context, node.GetLocation());
			}
		}

		private bool IsIdentifierDynamicType(SyntaxNodeAnalysisContext context, IdentifierNameSyntax node)
		{
			if (
				node.Identifier.ValueText == "dynamic" &&
				!node.Parent.IsKind(SyntaxKind.Argument) &&
				!node.Parent.IsKind(SyntaxKind.SimpleMemberAccessExpression))
			{
				return true;
			}

			if (node.IsVar)
			{
				SymbolInfo symbol = context.SemanticModel.GetSymbolInfo(node);

				if (symbol.Symbol is IDynamicTypeSymbol)
				{
					return true;
				}
			}

			return false;
		}
	}
}<|MERGE_RESOLUTION|>--- conflicted
+++ resolved
@@ -21,13 +21,9 @@
 		{ }
 	}
 
-<<<<<<< HEAD
 	public class ProbhibitedDynamicKeywordSyntaxNodeAction : SyntaxNodeAction<IdentifierNameSyntax>
 	{
 		public override void Analyze()
-=======
-		protected override void Analyze(SyntaxNodeAnalysisContext context, IdentifierNameSyntax node)
->>>>>>> 7d2ee506
 		{
 			if (IsIdentifierDynamicType(context, node))
 			{
