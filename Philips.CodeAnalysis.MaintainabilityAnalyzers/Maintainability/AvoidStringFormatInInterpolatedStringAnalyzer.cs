<<<<<<< HEAD
﻿// © 2024 Koninklijke Philips N.V. See License.md in the project root for license information.
=======
﻿// © 2025 Koninklijke Philips N.V. See License.md in the project root for license information.
>>>>>>> b7746433

using Microsoft.CodeAnalysis;
using Microsoft.CodeAnalysis.CSharp;
using Microsoft.CodeAnalysis.CSharp.Syntax;
using Microsoft.CodeAnalysis.Diagnostics;
using Philips.CodeAnalysis.Common;

namespace Philips.CodeAnalysis.MaintainabilityAnalyzers.Maintainability
{
	[DiagnosticAnalyzer(LanguageNames.CSharp)]
	public class AvoidStringFormatInInterpolatedStringAnalyzer : SingleDiagnosticAnalyzer<InterpolatedStringExpressionSyntax,
		AvoidStringFormatInInterpolatedStringSyntaxNodeAction>
	{
		private const string Title = @"Avoid string.Format in interpolated string";
		private const string MessageFormat = @"Consider simplifying string.Format usage in interpolated string";
		private const string Description = @"Using string.Format within interpolated strings can be simplified by using direct interpolation";

		public AvoidStringFormatInInterpolatedStringAnalyzer()
			: base(DiagnosticId.AvoidStringFormatInInterpolatedString, Title, MessageFormat, Description, Categories.Maintainability, isEnabled: false)
		{ }

		protected override SyntaxKind GetSyntaxKind()
		{
			return SyntaxKind.InterpolatedStringExpression;
		}
	}

	public class AvoidStringFormatInInterpolatedStringSyntaxNodeAction : SyntaxNodeAction<InterpolatedStringExpressionSyntax>
	{
		public override void Analyze()
		{
			// Look for interpolated string expressions
			foreach (InterpolatedStringContentSyntax content in Node.Contents)
			{
				if (content is InterpolationSyntax interpolation && ContainsStringFormatCall(interpolation.Expression))
				{
					Location location = interpolation.GetLocation();
					ReportDiagnostic(location);
				}
			}
		}

		private bool ContainsStringFormatCall(ExpressionSyntax expression)
		{
			// Check if this is a direct string.Format call
			if (expression is InvocationExpressionSyntax invocation)
			{
				// Use semantic analysis to properly identify string.Format
				SymbolInfo symbolInfo = Context.SemanticModel.GetSymbolInfo(invocation);
				if (symbolInfo.Symbol is IMethodSymbol methodSymbol)
				{
					return methodSymbol.Name == "Format" &&
						   methodSymbol.ContainingType?.SpecialType == SpecialType.System_String;
				}
			}

			return false;
		}
	}
}<|MERGE_RESOLUTION|>--- conflicted
+++ resolved
@@ -1,8 +1,4 @@
-<<<<<<< HEAD
-﻿// © 2024 Koninklijke Philips N.V. See License.md in the project root for license information.
-=======
-﻿// © 2025 Koninklijke Philips N.V. See License.md in the project root for license information.
->>>>>>> b7746433
+// © 2025 Koninklijke Philips N.V. See License.md in the project root for license information.
 
 using Microsoft.CodeAnalysis;
 using Microsoft.CodeAnalysis.CSharp;
