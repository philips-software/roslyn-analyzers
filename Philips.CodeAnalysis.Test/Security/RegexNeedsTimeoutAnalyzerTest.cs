﻿// © 2023 Koninklijke Philips N.V. See License.md in the project root for license information.

using System.Collections.Immutable;
using System.Text.RegularExpressions;
using System.Threading.Tasks;
using Microsoft.CodeAnalysis;
using Microsoft.CodeAnalysis.Diagnostics;
using Microsoft.VisualStudio.TestTools.UnitTesting;
using Philips.CodeAnalysis.Common;
using Philips.CodeAnalysis.SecurityAnalyzers;
using Philips.CodeAnalysis.Test.Helpers;
using Philips.CodeAnalysis.Test.Verifiers;

namespace Philips.CodeAnalysis.Test.Security
{
	[TestClass]
	public class RegexNeedsTimeoutAnalyzerTest : DiagnosticVerifier
	{
		protected override DiagnosticAnalyzer GetDiagnosticAnalyzer()
		{
			return new RegexNeedsTimeoutAnalyzer();
		}

		protected override ImmutableArray<MetadataReference> GetMetadataReferences()
		{
			var regexReference = typeof(Regex).Assembly.Location;
			MetadataReference reference = MetadataReference.CreateFromFile(regexReference);

			return base.GetMetadataReferences().Add(reference);
		}

		private string GetTemplate()
		{
			return @"
using System.Text.RegularExpressions;
namespace RegexNeedsTimeoutTest
{{
  public class Foo 
  {{
    public Regex MethodA()
    {{
      Regex myRegex = new {0};
      return myRegex;
    }}
  }}
}}
";
		}

		[DataTestMethod]
<<<<<<< HEAD
		// TODO: Figure out why implicit names are not found.
		[DataRow(@"("".*"", RegexOptions.Compiled)")]
		[DataRow(@"("".*"")")]
=======
		// NOTE: Implicit names are not currently detected by this analyzer.
		//[DataRow(@"("".*"", RegexOptions.Compiled)")]
		//[DataRow(@"("".*"")")]
>>>>>>> a00248c1
		[DataRow(@"Regex("".*"", RegexOptions.Compiled)")]
		[DataRow(@"Regex("".*"")")]
		[DataRow(@"System.Text.RegularExpressions.Regex("".*"", RegexOptions.Compiled)")]
		[DataRow(@"System.Text.RegularExpressions.Regex("".*"")")]
		[TestCategory(TestDefinitions.UnitTests)]
		public async Task WithoutTimeoutShouldTriggerDiagnosticAsync(string content)
		{
			var format = GetTemplate();
			var testCode = string.Format(format, content);
			await VerifyDiagnostic(testCode, DiagnosticId.RegexNeedsTimeout).ConfigureAwait(false);
		}

		[DataTestMethod]
		[DataRow(@"Object()")]
		[DataRow(@"("".*"", RegexOptions.Compiled, TimeSpan.FromSeconds(1))")]
		[DataRow(@"Regex("".*"", RegexOptions.Compiled, TimeSpan.FromSeconds(1))")]
		[DataRow(@"Regex("".*"", RegexOptions.NonBacktracking)")]
		[DataRow(@"System.Text.RegularExpressions.Regex("".*"", RegexOptions.Compiled, TimeSpan.FromSeconds(1))")]
		[DataRow(@"System.Text.RegularExpressions.Regex("".*"", RegexOptions.NonBacktracking)")]
		[TestCategory(TestDefinitions.UnitTests)]
		public async Task WithTimeoutShouldNotTriggerDiagnosticAsync(string content)
		{
			var format = GetTemplate();
			var testCode = string.Format(format, content);
			await VerifySuccessfulCompilation(testCode).ConfigureAwait(false);
		}

		[TestMethod]
		[TestCategory(TestDefinitions.UnitTests)]
		public async Task DoesNotTriggerDiagnosticInTestCodeAsync()
		{
			const string template = @"
using System;
using Microsoft.VisualStudio.TestTools.UnitTesting;
[TestClass]
class Foo
{
	[TestMethod]
    public void Test()
	{
		Regex myRegex = new RegEx("".*"");
	}
}
";
			await VerifySuccessfulCompilation(template).ConfigureAwait(false);

		}

	}
}<|MERGE_RESOLUTION|>--- conflicted
+++ resolved
@@ -48,15 +48,8 @@
 		}
 
 		[DataTestMethod]
-<<<<<<< HEAD
-		// TODO: Figure out why implicit names are not found.
 		[DataRow(@"("".*"", RegexOptions.Compiled)")]
 		[DataRow(@"("".*"")")]
-=======
-		// NOTE: Implicit names are not currently detected by this analyzer.
-		//[DataRow(@"("".*"", RegexOptions.Compiled)")]
-		//[DataRow(@"("".*"")")]
->>>>>>> a00248c1
 		[DataRow(@"Regex("".*"", RegexOptions.Compiled)")]
 		[DataRow(@"Regex("".*"")")]
 		[DataRow(@"System.Text.RegularExpressions.Regex("".*"", RegexOptions.Compiled)")]
