﻿// © 2019 Koninklijke Philips N.V. See License.md in the project root for license information.

using System.Threading.Tasks;
using Microsoft.CodeAnalysis;
using Microsoft.CodeAnalysis.Diagnostics;
using Microsoft.VisualStudio.TestTools.UnitTesting;
using Philips.CodeAnalysis.Common;
using Philips.CodeAnalysis.MaintainabilityAnalyzers.Naming;
using Philips.CodeAnalysis.Test.Helpers;
using Philips.CodeAnalysis.Test.Verifiers;

namespace Philips.CodeAnalysis.Test.Maintainability.Naming
{
	[TestClass]
	public class AvoidVariableNamedUnderscoreAnalyzerTest : DiagnosticVerifier
	{
		protected override DiagnosticAnalyzer GetDiagnosticAnalyzer()
		{
			return new AvoidVariableNamedUnderscoreAnalyzer();
		}

		[TestMethod]
		[TestCategory(TestDefinitions.UnitTests)]
		public async Task LocalVariableNamedUnderscoreShouldFlag()
		{
			var test = @"
using System;

class TestClass
{
	public void TestMethod()
	{
		byte[] _ = new byte[10];
	}
}";

			await VerifyDiagnostic(test, DiagnosticId.AvoidVariableNamedUnderscore).ConfigureAwait(false);
		}

		[TestMethod]
		[TestCategory(TestDefinitions.UnitTests)]
		public async Task ForEachVariableNamedUnderscoreShouldFlag()
		{
			var test = @"
using System;
using System.Collections.Generic;

class TestClass
{
	public void TestMethod()
	{
		var items = new List<int> { 1, 2, 3 };
		foreach (var _ in items)
		{
		}
	}
}";

			await VerifyDiagnostic(test, DiagnosticId.AvoidVariableNamedUnderscore).ConfigureAwait(false);
		}

		[TestMethod]
		[TestCategory(TestDefinitions.UnitTests)]
		public async Task OutParameterNamedUnderscoreShouldNotFlag()
		{
			var test = @"
using System;

class TestClass
{
	public void TestMethod()
	{
		TestHelper(out int _);
	}

	private void TestHelper(out int value)
	{
		value = 42;
	}
}";

			await VerifySuccessfulCompilation(test).ConfigureAwait(false);
		}

		[TestMethod]
		[TestCategory(TestDefinitions.UnitTests)]
		public async Task ForLoopVariableNamedUnderscoreShouldFlag()
		{
			var test = @"
using System;

class TestClass
{
	public void TestMethod()
	{
		for (int _ = 0; _ < 10; _++)
		{
		}
	}
}";

			await VerifyDiagnostic(test, DiagnosticId.AvoidVariableNamedUnderscore).ConfigureAwait(false);
		}

		[TestMethod]
		[TestCategory(TestDefinitions.UnitTests)]
		public async Task UsingStatementVariableNamedUnderscoreShouldFlag()
		{
			var test = @"
using System;
using System.IO;

class TestClass
{
	public void TestMethod()
	{
		using (var _ = new MemoryStream())
		{
		}
	}
}";

			await VerifyDiagnostic(test, DiagnosticId.AvoidVariableNamedUnderscore).ConfigureAwait(false);
		}

		[TestMethod]
		[TestCategory(TestDefinitions.UnitTests)]
		public async Task ValidVariableNamesShouldNotFlag()
		{
			var test = @"
using System;

class TestClass
{
	public void TestMethod()
	{
		byte[] data = new byte[10];
		var result = 42;
		int count = 0;
	}
}";

			await VerifySuccessfulCompilation(test).ConfigureAwait(false);
		}

		[TestMethod]
		[TestCategory(TestDefinitions.UnitTests)]
		public async Task VariableStartingWithUnderscoreShouldNotFlag()
		{
			var test = @"
using System;

class TestClass
{
	public void TestMethod()
	{
		byte[] _data = new byte[10];
		var _result = 42;
		int _count = 0;
	}
}";

			await VerifySuccessfulCompilation(test).ConfigureAwait(false);
		}

		[TestMethod]
		[TestCategory(TestDefinitions.UnitTests)]
		public async Task FieldVariableNamedUnderscoreShouldNotFlag()
		{
			var test = @"
using System;

class TestClass
{
	private byte[] _ = new byte[10];
}";

			await VerifySuccessfulCompilation(test).ConfigureAwait(false);
		}

		[TestMethod]
		[TestCategory(TestDefinitions.UnitTests)]
		public async Task InParameterNamedUnderscoreShouldNotFlag()
		{
			var test = @"
using System;

class TestClass
{
	public void TestMethod()
	{
		TestHelper(1);
	}

	private void TestHelper(int _)
	{
	}
}";

			await VerifySuccessfulCompilation(test).ConfigureAwait(false);
		}

		[TestMethod]
		[TestCategory(TestDefinitions.UnitTests)]
		public async Task ProperDiscardShouldNotFlag()
		{
			var test = @"
using System;
using System.Collections.Generic;

class TestClass
{
	public void TestMethod()
	{
		var dictionary = new Dictionary<string, int>();
		dictionary.TryGetValue(""key"", out _);  // This is a proper discard, should not be flagged
		
		// Other valid discard patterns  
		TryParseHelper(""123"", out _);
		GetValue(out _);
	}

	private bool TryParseHelper(string input, out int result)
	{
		result = 42;
		return true;
	}
	
	private void GetValue(out string value)
	{
		value = ""test"";
	}
}";

			await VerifySuccessfulCompilation(test).ConfigureAwait(false);
		}

		[TestMethod]
		[TestCategory(TestDefinitions.UnitTests)]
<<<<<<< HEAD
		public async Task UnnecessaryTypedDiscardShouldFlag()
		{
			var test = @"
using System;
=======
		public async Task TypedDiscardShouldNotFlag()
		{
			var test = @"
using System;
using System.Net;
>>>>>>> a00248c1

class TestClass
{
	public void TestMethod()
	{
<<<<<<< HEAD
		// Typed discard when anonymous discard would work
		GetValue(out string _);
		TryParseHelper(""123"", out int _);
	}

	private void GetValue(out string value)
	{
		value = ""test"";
	}
	
	private bool TryParseHelper(string input, out int result)
	{
		result = 42;
		return true;
	}
}";

			DiagnosticResult[] expected = new[]
			{
				new DiagnosticResult()
				{
					Id = DiagnosticId.AvoidVariableNamedUnderscore.ToId(),
					Location = new DiagnosticResultLocation("Test0.cs", 9, 23),
					Message = new System.Text.RegularExpressions.Regex(".*"),
					Severity = DiagnosticSeverity.Error,
				},
				new DiagnosticResult()
				{
					Id = DiagnosticId.AvoidVariableNamedUnderscore.ToId(),
					Location = new DiagnosticResultLocation("Test0.cs", 10, 33),
					Message = new System.Text.RegularExpressions.Regex(".*"),
					Severity = DiagnosticSeverity.Error,
				}
			};

			await VerifyDiagnostic(test, expected).ConfigureAwait(false);
		}

		[TestMethod]
		[TestCategory(TestDefinitions.UnitTests)]
		public async Task NecessaryTypedDiscardForOverloadResolutionShouldNotFlag()
		{
			var test = @"
using System;

class TestClass
{
	public void TestMethod()
	{
		// These typed discards are needed for overload resolution
		Parse(""123"", out int _);    // Disambiguates from Parse(string, out string)
		Parse(""test"", out string _); // Disambiguates from Parse(string, out int)
	}

	private bool Parse(string input, out int result)
	{
		result = 42;
		return true;
	}
	
	private bool Parse(string input, out string result)
	{
		result = input;
		return true;
	}
}";

			await VerifySuccessfulCompilation(test).ConfigureAwait(false);
		}

		[TestMethod]
		[TestCategory(TestDefinitions.UnitTests)]
		public async Task TypedDiscardWithGenericOverloadsShouldNotFlag()
		{
			var test = @"
using System;

class TestClass
{
	public void TestMethod()
	{
		// These typed discards are needed for generic overload resolution
		TryGetValue(""key"", out int _);
		TryGetValue(""key"", out string _);
	}

	private bool TryGetValue<T>(string key, out T value)
	{
		value = default(T);
		return true;
=======
		string adapterToFind = ""eth0"";
		MyNetwork myNetwork = new MyNetwork();
		
		// This is a typed discard used for overload resolution - should not be flagged
		myNetwork.GetIpV4(adapterToFind, out IPAddress addr, out _, out string _);
	}
}

class MyNetwork
{
	public void GetIpV4(string adapter, out IPAddress addr, out int mask, out string gateway)
	{
		addr = IPAddress.Parse(""192.168.1.1"");
		mask = 24;
		gateway = ""192.168.1.1"";
	}
	
	public void GetIpV4(string adapter, out IPAddress addr, out int mask, out byte[] gateway)
	{
		addr = IPAddress.Parse(""192.168.1.1"");
		mask = 24;
		gateway = new byte[] { 192, 168, 1, 1 };
>>>>>>> a00248c1
	}
}";

			await VerifySuccessfulCompilation(test).ConfigureAwait(false);
		}
	}
}<|MERGE_RESOLUTION|>--- conflicted
+++ resolved
@@ -237,115 +237,16 @@
 
 		[TestMethod]
 		[TestCategory(TestDefinitions.UnitTests)]
-<<<<<<< HEAD
-		public async Task UnnecessaryTypedDiscardShouldFlag()
-		{
-			var test = @"
-using System;
-=======
 		public async Task TypedDiscardShouldNotFlag()
 		{
 			var test = @"
 using System;
 using System.Net;
->>>>>>> a00248c1
-
-class TestClass
-{
-	public void TestMethod()
-	{
-<<<<<<< HEAD
-		// Typed discard when anonymous discard would work
-		GetValue(out string _);
-		TryParseHelper(""123"", out int _);
-	}
-
-	private void GetValue(out string value)
-	{
-		value = ""test"";
-	}
-	
-	private bool TryParseHelper(string input, out int result)
-	{
-		result = 42;
-		return true;
-	}
-}";
-
-			DiagnosticResult[] expected = new[]
-			{
-				new DiagnosticResult()
-				{
-					Id = DiagnosticId.AvoidVariableNamedUnderscore.ToId(),
-					Location = new DiagnosticResultLocation("Test0.cs", 9, 23),
-					Message = new System.Text.RegularExpressions.Regex(".*"),
-					Severity = DiagnosticSeverity.Error,
-				},
-				new DiagnosticResult()
-				{
-					Id = DiagnosticId.AvoidVariableNamedUnderscore.ToId(),
-					Location = new DiagnosticResultLocation("Test0.cs", 10, 33),
-					Message = new System.Text.RegularExpressions.Regex(".*"),
-					Severity = DiagnosticSeverity.Error,
-				}
-			};
-
-			await VerifyDiagnostic(test, expected).ConfigureAwait(false);
-		}
-
-		[TestMethod]
-		[TestCategory(TestDefinitions.UnitTests)]
-		public async Task NecessaryTypedDiscardForOverloadResolutionShouldNotFlag()
-		{
-			var test = @"
-using System;
-
-class TestClass
-{
-	public void TestMethod()
-	{
-		// These typed discards are needed for overload resolution
-		Parse(""123"", out int _);    // Disambiguates from Parse(string, out string)
-		Parse(""test"", out string _); // Disambiguates from Parse(string, out int)
-	}
-
-	private bool Parse(string input, out int result)
-	{
-		result = 42;
-		return true;
-	}
-	
-	private bool Parse(string input, out string result)
-	{
-		result = input;
-		return true;
-	}
-}";
-
-			await VerifySuccessfulCompilation(test).ConfigureAwait(false);
-		}
-
-		[TestMethod]
-		[TestCategory(TestDefinitions.UnitTests)]
-		public async Task TypedDiscardWithGenericOverloadsShouldNotFlag()
-		{
-			var test = @"
-using System;
-
-class TestClass
-{
-	public void TestMethod()
-	{
-		// These typed discards are needed for generic overload resolution
-		TryGetValue(""key"", out int _);
-		TryGetValue(""key"", out string _);
-	}
-
-	private bool TryGetValue<T>(string key, out T value)
-	{
-		value = default(T);
-		return true;
-=======
+
+class TestClass
+{
+	public void TestMethod()
+	{
 		string adapterToFind = ""eth0"";
 		MyNetwork myNetwork = new MyNetwork();
 		
@@ -368,7 +269,6 @@
 		addr = IPAddress.Parse(""192.168.1.1"");
 		mask = 24;
 		gateway = new byte[] { 192, 168, 1, 1 };
->>>>>>> a00248c1
 	}
 }";
 
