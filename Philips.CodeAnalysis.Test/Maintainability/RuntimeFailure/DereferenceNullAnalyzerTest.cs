--- conflicted
+++ resolved
@@ -370,26 +370,12 @@
 
 		[TestMethod]
 		[TestCategory(TestDefinitions.UnitTests)]
-<<<<<<< HEAD
 		public async Task DereferenceNullAsExpressionPropertyCheckNotVariableCheckTestAsync()
 		{
 			var testCode = @"
 class DataGridViewTextBoxCell 
 {{
   public object Value {{ get; set; }}
-=======
-		public async Task MultipleAsExpressionsInSameBlockShouldNotTriggerFalsePositiveAsync()
-		{
-			var testCode = @"
-class SomeKindOfModel
-{{
-	public bool IsValid {{ get; set; }}
->>>>>>> 949a6535
-}}
-
-class Foo 
-{{
-<<<<<<< HEAD
   public void Foo()
   {{
     object obj = new DataGridViewTextBoxCell();
@@ -402,7 +388,20 @@
 }}
 ";
 			await VerifyDiagnostic(testCode).ConfigureAwait(false);
-=======
+    }
+    
+		[TestMethod]
+		[TestCategory(TestDefinitions.UnitTests)]
+		public async Task MultipleAsExpressionsInSameBlockShouldNotTriggerFalsePositiveAsync()
+		{
+			var testCode = @"
+class SomeKindOfModel
+{{
+	public bool IsValid {{ get; set; }}
+}}
+
+class Foo 
+{{
 	public void TestMethod(object aModel, object anOldModel)
 	{{
 		var model = aModel as SomeKindOfModel;
@@ -418,8 +417,6 @@
 ";
 			// This should not produce any diagnostics since both variables are properly null-checked
 			await VerifySuccessfulCompilation(testCode).ConfigureAwait(false);
->>>>>>> 949a6535
-		}
-
+		}
 	}
 }