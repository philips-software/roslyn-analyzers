﻿// © 2019 Koninklijke Philips N.V. See License.md in the project root for license information.

using System;
using System.Collections.Generic;
using System.Diagnostics.CodeAnalysis;
using System.Linq;
using System.Threading;
using Microsoft.CodeAnalysis.CodeActions;
using Microsoft.CodeAnalysis.CodeFixes;
using Microsoft.CodeAnalysis.Diagnostics;
using Microsoft.CodeAnalysis.Formatting;
using Microsoft.VisualStudio.TestTools.UnitTesting;
using Philips.CodeAnalysis.Common;
using Philips.CodeAnalysis.Test.Helpers;

namespace Philips.CodeAnalysis.Test.Verifiers
{
	/// <summary>
	/// Superclass of all Unit tests made for diagnostics with codefixes.
	/// Contains methods used to verify correctness of codefixes
	/// </summary>
	public abstract partial class CodeFixVerifier : DiagnosticVerifier
	{
		/// <summary>
		/// Returns the codefix being tested (C#) - to be implemented in non-abstract class
		/// </summary>
		/// <returns>The CodeFixProvider to be used for CSharp code</returns>
		protected abstract CodeFixProvider GetCodeFixProvider();

		/// <summary>
		/// Checks if the specified <see cref="FixAllProvider"/> is as expected.
		/// </summary>
		/// <param name="fixAllProvider">The <see cref="FixAllProvider"/> instance returned by the code fixer.</param>
		protected virtual void AssertFixAllProvider(FixAllProvider fixAllProvider)
		{
			Assert.AreSame(WellKnownFixAllProviders.BatchFixer, fixAllProvider);
		}

		/// <summary>
		/// Called to test a C# codefix when applied on the inputted string as a source
		/// </summary>
		/// <param name="oldSource">A class in the form of a string before the CodeFix was applied to it</param>
		/// <param name="newSource">A class in the form of a string after the CodeFix was applied to it</param>
		/// <param name="codeFixIndex">Index determining which codefix to apply if there are multiple</param>
		/// <param name="shouldAllowNewCompilerDiagnostics">A bool controlling whether or not the test will fail if the CodeFix introduces other warnings after being applied</param>
		protected void VerifyFix(string oldSource, string newSource, int? codeFixIndex = null, bool shouldAllowNewCompilerDiagnostics = false)
		{
			var analyzer = GetDiagnosticAnalyzer();
			var codeFixProvider = GetCodeFixProvider();
			VerifyFix(analyzer, codeFixProvider, oldSource, newSource, codeFixIndex, shouldAllowNewCompilerDiagnostics, FixAllScope.Custom);
		}

		protected void VerifyFixAll(string oldSource, string newSource, int? codeFixIndex = null, bool shouldAllowNewCompilerDiagnostics = false)
		{
			var analyzer = GetDiagnosticAnalyzer();
			var codeFixProvider = GetCodeFixProvider();

			foreach (FixAllScope scope in new FixAllScope[] { FixAllScope.Solution, FixAllScope.Project, FixAllScope.Document})
			{
				VerifyFix(analyzer, codeFixProvider, oldSource, newSource, codeFixIndex, shouldAllowNewCompilerDiagnostics, scope);
			}
		}

        /// <summary>
        /// General verifier for codefixes.
        /// Creates a Document from the source string, then gets diagnostics on it and applies the relevant codefixes.
        /// Then gets the string after the codefix is applied and compares it with the expected result.
        /// Note: If any codefix causes new diagnostics to show up, the test fails unless allowNewCompilerDiagnostics is set to true.
        /// </summary>
        /// <param name="analyzer">The analyzer to be applied to the source code</param>
        /// <param name="codeFixProvider">The codefix to be applied to the code wherever the relevant Diagnostic is found</param>
        /// <param name="oldSource">A class in the form of a string before the CodeFix was applied to it</param>
        /// <param name="expectedSource">A class in the form of a string after the CodeFix was applied to it</param>
        /// <param name="codeFixIndex">Index determining which codefix to apply if there are multiple</param>
        /// <param name="shouldAllowNewCompilerDiagnostics">A bool controlling whether or not the test will fail if the CodeFix introduces other warnings after being applied</param>
        private void VerifyFix(DiagnosticAnalyzer analyzer, CodeFixProvider codeFixProvider, string oldSource, string expectedSource, int? codeFixIndex, bool shouldAllowNewCompilerDiagnostics, FixAllScope scope)
        {
            var document = CreateDocument(oldSource);
            var analyzerDiagnostics = GetSortedDiagnosticsFromDocuments(analyzer, new[] { document });
            var compilerDiagnostics = GetCompilerDiagnostics(document);

            // Check if the found analyzer diagnostics are to be fixed by the given CodeFixProvider.
            var analyzerDiagnosticIds = analyzerDiagnostics.Select(d => d.Id);
            if (analyzerDiagnostics.Any())
            {
                var notFixableDiagnostics = codeFixProvider.FixableDiagnosticIds.Intersect(analyzerDiagnosticIds);
                Assert.IsTrue(notFixableDiagnostics.Any(),
                    $"CodeFixProvider {codeFixProvider.GetType().Name} is not registered to fix the reported diagnostics: {string.Join(',', analyzerDiagnosticIds)}.");
            }

            var attempts = analyzerDiagnostics.Count();
            for (int i = 0; i < attempts && analyzerDiagnostics.Any(); ++i)
            {
                var actions = new List<CodeAction>();
                var context = new CodeFixContext(document, analyzerDiagnostics.First(), (a, d) => actions.Add(a), CancellationToken.None);
                codeFixProvider.RegisterCodeFixesAsync(context).Wait();

                if (!actions.Any())
                {
                    break;
                }


                if (scope == FixAllScope.Custom) // I.e., if not a FixAll
                {
                    if (codeFixIndex != null)
                    {
                        var codeAction1 = actions.ElementAt((int)codeFixIndex);
                        document = ApplyFix(document, codeAction1);
                        break;
                    }

                    var codeAction2 = actions.ElementAt(0);
                    document = ApplyFix(document, codeAction2);
                }
                else
                {
                    FixAllContext.DiagnosticProvider diagnosticProvider = new TestDiagnosticProvider(analyzerDiagnostics, document);
                    FixAllProvider fixAllProvider = codeFixProvider.GetFixAllProvider();
                    FixAllContext fixAllContext = new(document, codeFixProvider, scope, actions[0].EquivalenceKey, analyzerDiagnosticIds, diagnosticProvider, CancellationToken.None);
                    CodeAction fixAllAction = fixAllProvider.GetFixAsync(fixAllContext).Result;
                    document = ApplyFix(document, fixAllAction);
                }

                analyzerDiagnostics = GetSortedDiagnosticsFromDocuments(analyzer, new[] { document });

                var newDiagnostics = GetCompilerDiagnostics(document);
                var newCompilerDiagnostics = GetNewDiagnostics(compilerDiagnostics, newDiagnostics);

                //check if applying the code fix introduced any new compiler diagnostics
                if (!shouldAllowNewCompilerDiagnostics && newCompilerDiagnostics.Any())
                {
                    // Format and get the compiler diagnostics again so that the locations make sense in the output
                    document = document.WithSyntaxRoot(Formatter.Format(document.GetSyntaxRootAsync().Result, Formatter.Annotation, document.Project.Solution.Workspace));
                    var newDiagnostics2 = GetCompilerDiagnostics(document);
                    newCompilerDiagnostics = GetNewDiagnostics(compilerDiagnostics, newDiagnostics2);

                    Assert.Fail(
                        string.Format("Fix introduced new compiler diagnostics:\r\n{0}\r\n\r\nNew document:\r\n{1}\r\n",
                            string.Join("\r\n", newCompilerDiagnostics.Select(d => d.ToString())),
                            document.GetSyntaxRootAsync().Result.ToFullString()));
                }
            }

            //after applying all of the code fixes, there shouldn't be any problems remaining
            Helper helper = new();
<<<<<<< HEAD
            Assert.IsTrue(allowNewCompilerDiagnostics || !analyzerDiagnostics.Any(), $@"After applying the fix, there still exists {analyzerDiagnostics.Count()} diagnostic(s): {helper.ToPrettyList(analyzerDiagnostics)}");
=======
            Assert.IsTrue(shouldAllowNewCompilerDiagnostics || !analyzerDiagnostics.Any(), $@"After applying the fix, there still exists {analyzerDiagnostics.Length} diagnostic(s): {helper.ToPrettyList(analyzerDiagnostics)}");
>>>>>>> 31e8887b

            //after applying all of the code fixes, compare the resulting string to the inputted one
            string actualSource = GetStringFromDocument(document);
            string[] actualSourceLines = actualSource.Split(new[] { '\n', '\r' }, StringSplitOptions.RemoveEmptyEntries);
            string[] expectedSourceLines = expectedSource.Split(new[] { '\n', '\r' }, StringSplitOptions.RemoveEmptyEntries);
            Assert.AreEqual(expectedSourceLines.Length, actualSourceLines.Length, @"The result's line code differs from the expected result's line code.");
            for (int i = 0; i < actualSourceLines.Length; i++)
            {
                // Trimming the lines, to ignore indentation differences.
                Assert.AreEqual(expectedSourceLines[i].Trim(), actualSourceLines[i].Trim(), $"Source line {i}");
            }
        }

        [TestMethod]
		[TestCategory(TestDefinitions.UnitTests)]
		public void CheckFixAllProvider()
		{
			// Arrange
			var fixAllProvider = GetCodeFixProvider().GetFixAllProvider();
			// Assert
			AssertFixAllProvider(fixAllProvider);
		}
	}
}<|MERGE_RESOLUTION|>--- conflicted
+++ resolved
@@ -144,11 +144,7 @@
 
             //after applying all of the code fixes, there shouldn't be any problems remaining
             Helper helper = new();
-<<<<<<< HEAD
-            Assert.IsTrue(allowNewCompilerDiagnostics || !analyzerDiagnostics.Any(), $@"After applying the fix, there still exists {analyzerDiagnostics.Count()} diagnostic(s): {helper.ToPrettyList(analyzerDiagnostics)}");
-=======
-            Assert.IsTrue(shouldAllowNewCompilerDiagnostics || !analyzerDiagnostics.Any(), $@"After applying the fix, there still exists {analyzerDiagnostics.Length} diagnostic(s): {helper.ToPrettyList(analyzerDiagnostics)}");
->>>>>>> 31e8887b
+            Assert.IsTrue(shouldAllowNewCompilerDiagnostics || !analyzerDiagnostics.Any(), $@"After applying the fix, there still exists {analyzerDiagnostics.Count()} diagnostic(s): {helper.ToPrettyList(analyzerDiagnostics)}");
 
             //after applying all of the code fixes, compare the resulting string to the inputted one
             string actualSource = GetStringFromDocument(document);
