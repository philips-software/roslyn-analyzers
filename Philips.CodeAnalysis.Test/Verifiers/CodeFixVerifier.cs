﻿// © 2019 Koninklijke Philips N.V. See License.md in the project root for license information.

using System;
using System.Collections.Generic;
using System.Diagnostics.CodeAnalysis;
using System.Linq;
using System.Threading;
using System.Threading.Tasks;
using Microsoft.CodeAnalysis.CodeActions;
using Microsoft.CodeAnalysis.CodeFixes;
using Microsoft.CodeAnalysis.Diagnostics;
using Microsoft.CodeAnalysis.Formatting;
using Microsoft.VisualStudio.TestTools.UnitTesting;
using Philips.CodeAnalysis.Common;
using Philips.CodeAnalysis.Test.Helpers;

namespace Philips.CodeAnalysis.Test.Verifiers
{
	/// <summary>
	/// Superclass of all Unit tests made for diagnostics with codefixes.
	/// Contains methods used to verify correctness of codefixes
	/// </summary>
	public abstract partial class CodeFixVerifier : DiagnosticVerifier
	{
		/// <summary>
		/// Returns the codefix being tested (C#) - to be implemented in non-abstract class
		/// </summary>
		/// <returns>The CodeFixProvider to be used for CSharp code</returns>
		protected abstract CodeFixProvider GetCodeFixProvider();

		/// <summary>
		/// Checks if the specified <see cref="FixAllProvider"/> is as expected.
		/// </summary>
		/// <param name="fixAllProvider">The <see cref="FixAllProvider"/> instance returned by the code fixer.</param>
		protected virtual void AssertFixAllProvider(FixAllProvider fixAllProvider)
		{
			Assert.AreSame(WellKnownFixAllProviders.BatchFixer, fixAllProvider);
		}

		/// <summary>
		/// Called to test a C# codefix when applied on the inputted string as a source
		/// </summary>
		/// <param name="oldSource">A class in the form of a string before the CodeFix was applied to it</param>
		/// <param name="newSource">A class in the form of a string after the CodeFix was applied to it</param>
		/// <param name="codeFixIndex">Index determining which codefix to apply if there are multiple</param>
		/// <param name="shouldAllowNewCompilerDiagnostics">A bool controlling whether or not the test will fail if the CodeFix introduces other warnings after being applied</param>
		protected async Task VerifyFix(string oldSource, string newSource, int? codeFixIndex = null, bool shouldAllowNewCompilerDiagnostics = false)
		{
			var analyzer = GetDiagnosticAnalyzer();
			var codeFixProvider = GetCodeFixProvider();
			await VerifyFix(analyzer, codeFixProvider, oldSource, newSource, codeFixIndex, shouldAllowNewCompilerDiagnostics, FixAllScope.Custom).ConfigureAwait(false);
		}

		protected async Task VerifyFixAll(string oldSource, string newSource, int? codeFixIndex = null, bool shouldAllowNewCompilerDiagnostics = false)
		{
			var analyzer = GetDiagnosticAnalyzer();
			var codeFixProvider = GetCodeFixProvider();

			foreach (FixAllScope scope in new FixAllScope[] { FixAllScope.Solution, FixAllScope.Project, FixAllScope.Document })
			{
				await VerifyFix(analyzer, codeFixProvider, oldSource, newSource, codeFixIndex, shouldAllowNewCompilerDiagnostics, scope).ConfigureAwait(false);
			}
		}

<<<<<<< HEAD
		/// <summary>
		/// General verifier for codefixes.
		/// Creates a Document from the source string, then gets diagnostics on it and applies the relevant codefixes.
		/// Then gets the string after the codefix is applied and compares it with the expected result.
		/// Note: If any codefix causes new diagnostics to show up, the test fails unless allowNewCompilerDiagnostics is set to true.
		/// </summary>
		/// <param name="analyzer">The analyzer to be applied to the source code</param>
		/// <param name="codeFixProvider">The codefix to be applied to the code wherever the relevant Diagnostic is found</param>
		/// <param name="oldSource">A class in the form of a string before the CodeFix was applied to it</param>
		/// <param name="expectedSource">A class in the form of a string after the CodeFix was applied to it</param>
		/// <param name="codeFixIndex">Index determining which codefix to apply if there are multiple</param>
		/// <param name="shouldAllowNewCompilerDiagnostics">A bool controlling whether or not the test will fail if the CodeFix introduces other warnings after being applied</param>
		private async Task VerifyFix(DiagnosticAnalyzer analyzer, CodeFixProvider codeFixProvider, string oldSource, string expectedSource, int? codeFixIndex, bool shouldAllowNewCompilerDiagnostics, FixAllScope scope)
		{
			var document = CreateDocument(oldSource);
			var analyzerDiagnostics = GetSortedDiagnosticsFromDocuments(analyzer, new[] { document });
			var compilerDiagnostics = GetCompilerDiagnostics(document);

			// Check if the found analyzer diagnostics are to be fixed by the given CodeFixProvider.
			var analyzerDiagnosticIds = analyzerDiagnostics.Select(d => d.Id);
			if (analyzerDiagnostics.Any())
			{
				var notFixableDiagnostics = codeFixProvider.FixableDiagnosticIds.Intersect(analyzerDiagnosticIds);
				Assert.IsTrue(notFixableDiagnostics.Any(),
					$"CodeFixProvider {codeFixProvider.GetType().Name} is not registered to fix the reported diagnostics: {string.Join(',', analyzerDiagnosticIds)}.");
			}

			var attempts = analyzerDiagnostics.Length;
			for (int i = 0; i < attempts && analyzerDiagnostics.Any(); ++i)
			{
				var actions = new List<CodeAction>();
				var context = new CodeFixContext(document, analyzerDiagnostics[0], (a, d) => actions.Add(a), CancellationToken.None);
				codeFixProvider.RegisterCodeFixesAsync(context).Wait();

				if (!actions.Any())
				{
					break;
				}


				if (scope == FixAllScope.Custom) // I.e., if not a FixAll
				{
					if (codeFixIndex != null)
					{
						var codeAction1 = actions.ElementAt((int)codeFixIndex);
						document = ApplyFix(document, codeAction1);
						break;
					}

					var codeAction2 = actions.ElementAt(0);
					document = ApplyFix(document, codeAction2);
				}
				else
				{
					FixAllContext.DiagnosticProvider diagnosticProvider = new TestDiagnosticProvider(analyzerDiagnostics, document);
					FixAllProvider fixAllProvider = codeFixProvider.GetFixAllProvider();
					FixAllContext fixAllContext = new(document, codeFixProvider, scope, actions[0].EquivalenceKey, analyzerDiagnosticIds, diagnosticProvider, CancellationToken.None);
					CodeAction fixAllAction = await fixAllProvider.GetFixAsync(fixAllContext).ConfigureAwait(false);
					document = ApplyFix(document, fixAllAction);
				}

				analyzerDiagnostics = GetSortedDiagnosticsFromDocuments(analyzer, new[] { document });

				var newDiagnostics = GetCompilerDiagnostics(document);
				var newCompilerDiagnostics = GetNewDiagnostics(compilerDiagnostics, newDiagnostics);

				//check if applying the code fix introduced any new compiler diagnostics
				if (!shouldAllowNewCompilerDiagnostics && newCompilerDiagnostics.Any())
				{
					// Format and get the compiler diagnostics again so that the locations make sense in the output
					var syntaxRoot = await document.GetSyntaxRootAsync().ConfigureAwait(false);
					document = document.WithSyntaxRoot(Formatter.Format(syntaxRoot, Formatter.Annotation, document.Project.Solution.Workspace));
					var newDiagnostics2 = GetCompilerDiagnostics(document);
					newCompilerDiagnostics = GetNewDiagnostics(compilerDiagnostics, newDiagnostics2);

					Assert.Fail(
						string.Format("Fix introduced new compiler diagnostics:\r\n{0}\r\n\r\nNew document:\r\n{1}\r\n",
							string.Join("\r\n", newCompilerDiagnostics.Select(d => d.ToString())),
							syntaxRoot.ToFullString()));
				}
			}

			//after applying all of the code fixes, there shouldn't be any problems remaining
			Helper helper = new();
			Assert.IsTrue(shouldAllowNewCompilerDiagnostics || !analyzerDiagnostics.Any(), $@"After applying the fix, there still exists {analyzerDiagnostics.Length} diagnostic(s): {helper.ToPrettyList(analyzerDiagnostics)}");

			//after applying all of the code fixes, compare the resulting string to the inputted one
			string actualSource = GetStringFromDocument(document);
			string[] actualSourceLines = actualSource.Split(new[] { '\n', '\r' }, StringSplitOptions.RemoveEmptyEntries);
			string[] expectedSourceLines = expectedSource.Split(new[] { '\n', '\r' }, StringSplitOptions.RemoveEmptyEntries);
			Assert.AreEqual(expectedSourceLines.Length, actualSourceLines.Length, @"The result's line code differs from the expected result's line code.");
			for (int i = 0; i < actualSourceLines.Length; i++)
			{
				// Trimming the lines, to ignore indentation differences.
				Assert.AreEqual(expectedSourceLines[i].Trim(), actualSourceLines[i].Trim(), $"Source line {i}");
			}
		}

		[TestMethod]
=======
        /// <summary>
        /// General verifier for codefixes.
        /// Creates a Document from the source string, then gets diagnostics on it and applies the relevant codefixes.
        /// Then gets the string after the codefix is applied and compares it with the expected result.
        /// Note: If any codefix causes new diagnostics to show up, the test fails unless allowNewCompilerDiagnostics is set to true.
        /// </summary>
        /// <param name="analyzer">The analyzer to be applied to the source code</param>
        /// <param name="codeFixProvider">The codefix to be applied to the code wherever the relevant Diagnostic is found</param>
        /// <param name="oldSource">A class in the form of a string before the CodeFix was applied to it</param>
        /// <param name="expectedSource">A class in the form of a string after the CodeFix was applied to it</param>
        /// <param name="codeFixIndex">Index determining which codefix to apply if there are multiple</param>
        /// <param name="shouldAllowNewCompilerDiagnostics">A bool controlling whether or not the test will fail if the CodeFix introduces other warnings after being applied</param>
        private void VerifyFix(DiagnosticAnalyzer analyzer, CodeFixProvider codeFixProvider, string oldSource, string expectedSource, int? codeFixIndex, bool shouldAllowNewCompilerDiagnostics, FixAllScope scope)
        {
            var document = CreateDocument(oldSource);
            var analyzerDiagnostics = GetSortedDiagnosticsFromDocuments(analyzer, new[] { document });
            var compilerDiagnostics = GetCompilerDiagnostics(document);

            // Check if the found analyzer diagnostics are to be fixed by the given CodeFixProvider.
            var analyzerDiagnosticIds = analyzerDiagnostics.Select(d => d.Id);
            if (analyzerDiagnostics.Any())
            {
                var notFixableDiagnostics = codeFixProvider.FixableDiagnosticIds.Intersect(analyzerDiagnosticIds);
                Assert.IsTrue(notFixableDiagnostics.Any(),
                    $"CodeFixProvider {codeFixProvider.GetType().Name} is not registered to fix the reported diagnostics: {string.Join(',', analyzerDiagnosticIds)}.");
            }

            var attempts = analyzerDiagnostics.Count();
            for (int i = 0; i < attempts && analyzerDiagnostics.Any(); ++i)
            {
                var actions = new List<CodeAction>();
                var firstDiagnostic = analyzerDiagnostics.First();
                var context = new CodeFixContext(document, firstDiagnostic, (a, d) => actions.Add(a), CancellationToken.None);
                codeFixProvider.RegisterCodeFixesAsync(context).Wait();

                if (!actions.Any())
                {
                    break;
                }


                if (scope == FixAllScope.Custom) // I.e., if not a FixAll
                {
                    if (codeFixIndex != null)
                    {
                        var codeAction1 = actions.ElementAt((int)codeFixIndex);
                        document = ApplyFix(document, codeAction1);
                        break;
                    }

                    var codeAction2 = actions.ElementAt(0);
                    document = ApplyFix(document, codeAction2);
                }
                else
                {
                    FixAllContext.DiagnosticProvider diagnosticProvider = new TestDiagnosticProvider(analyzerDiagnostics, document);
                    FixAllProvider fixAllProvider = codeFixProvider.GetFixAllProvider();
                    FixAllContext fixAllContext = new(document, codeFixProvider, scope, actions[0].EquivalenceKey, analyzerDiagnosticIds, diagnosticProvider, CancellationToken.None);
                    CodeAction fixAllAction = fixAllProvider.GetFixAsync(fixAllContext).Result;
                    document = ApplyFix(document, fixAllAction);
                }

                analyzerDiagnostics = GetSortedDiagnosticsFromDocuments(analyzer, new[] { document });

                var newDiagnostics = GetCompilerDiagnostics(document);
                var newCompilerDiagnostics = GetNewDiagnostics(compilerDiagnostics, newDiagnostics);

                //check if applying the code fix introduced any new compiler diagnostics
                if (!shouldAllowNewCompilerDiagnostics && newCompilerDiagnostics.Any())
                {
                    // Format and get the compiler diagnostics again so that the locations make sense in the output
                    document = document.WithSyntaxRoot(Formatter.Format(document.GetSyntaxRootAsync().Result, Formatter.Annotation, document.Project.Solution.Workspace));
                    var newDiagnostics2 = GetCompilerDiagnostics(document);
                    newCompilerDiagnostics = GetNewDiagnostics(compilerDiagnostics, newDiagnostics2);

                    Assert.Fail(
                        string.Format("Fix introduced new compiler diagnostics:\r\n{0}\r\n\r\nNew document:\r\n{1}\r\n",
                            string.Join("\r\n", newCompilerDiagnostics.Select(d => d.ToString())),
                            document.GetSyntaxRootAsync().Result.ToFullString()));
                }
            }

            //after applying all of the code fixes, there shouldn't be any problems remaining
            Helper helper = new();
            var numberOfDiagnostics = analyzerDiagnostics.Count();
            Assert.IsTrue(shouldAllowNewCompilerDiagnostics || !analyzerDiagnostics.Any(), $@"After applying the fix, there still exists {numberOfDiagnostics} diagnostic(s): {helper.ToPrettyList(analyzerDiagnostics)}");

            //after applying all of the code fixes, compare the resulting string to the inputted one
            string actualSource = GetStringFromDocument(document);
            string[] actualSourceLines = actualSource.Split(new[] { '\n', '\r' }, StringSplitOptions.RemoveEmptyEntries);
            string[] expectedSourceLines = expectedSource.Split(new[] { '\n', '\r' }, StringSplitOptions.RemoveEmptyEntries);
            Assert.AreEqual(expectedSourceLines.Length, actualSourceLines.Length, @"The result's line code differs from the expected result's line code.");
            for (int i = 0; i < actualSourceLines.Length; i++)
            {
                // Trimming the lines, to ignore indentation differences.
                Assert.AreEqual(expectedSourceLines[i].Trim(), actualSourceLines[i].Trim(), $"Source line {i}");
            }
        }

        [TestMethod]
>>>>>>> 7683c2bf
		[TestCategory(TestDefinitions.UnitTests)]
		public void CheckFixAllProvider()
		{
			// Arrange
			var fixAllProvider = GetCodeFixProvider().GetFixAllProvider();
			// Assert
			AssertFixAllProvider(fixAllProvider);
		}
	}
}<|MERGE_RESOLUTION|>--- conflicted
+++ resolved
@@ -62,107 +62,6 @@
 			}
 		}
 
-<<<<<<< HEAD
-		/// <summary>
-		/// General verifier for codefixes.
-		/// Creates a Document from the source string, then gets diagnostics on it and applies the relevant codefixes.
-		/// Then gets the string after the codefix is applied and compares it with the expected result.
-		/// Note: If any codefix causes new diagnostics to show up, the test fails unless allowNewCompilerDiagnostics is set to true.
-		/// </summary>
-		/// <param name="analyzer">The analyzer to be applied to the source code</param>
-		/// <param name="codeFixProvider">The codefix to be applied to the code wherever the relevant Diagnostic is found</param>
-		/// <param name="oldSource">A class in the form of a string before the CodeFix was applied to it</param>
-		/// <param name="expectedSource">A class in the form of a string after the CodeFix was applied to it</param>
-		/// <param name="codeFixIndex">Index determining which codefix to apply if there are multiple</param>
-		/// <param name="shouldAllowNewCompilerDiagnostics">A bool controlling whether or not the test will fail if the CodeFix introduces other warnings after being applied</param>
-		private async Task VerifyFix(DiagnosticAnalyzer analyzer, CodeFixProvider codeFixProvider, string oldSource, string expectedSource, int? codeFixIndex, bool shouldAllowNewCompilerDiagnostics, FixAllScope scope)
-		{
-			var document = CreateDocument(oldSource);
-			var analyzerDiagnostics = GetSortedDiagnosticsFromDocuments(analyzer, new[] { document });
-			var compilerDiagnostics = GetCompilerDiagnostics(document);
-
-			// Check if the found analyzer diagnostics are to be fixed by the given CodeFixProvider.
-			var analyzerDiagnosticIds = analyzerDiagnostics.Select(d => d.Id);
-			if (analyzerDiagnostics.Any())
-			{
-				var notFixableDiagnostics = codeFixProvider.FixableDiagnosticIds.Intersect(analyzerDiagnosticIds);
-				Assert.IsTrue(notFixableDiagnostics.Any(),
-					$"CodeFixProvider {codeFixProvider.GetType().Name} is not registered to fix the reported diagnostics: {string.Join(',', analyzerDiagnosticIds)}.");
-			}
-
-			var attempts = analyzerDiagnostics.Length;
-			for (int i = 0; i < attempts && analyzerDiagnostics.Any(); ++i)
-			{
-				var actions = new List<CodeAction>();
-				var context = new CodeFixContext(document, analyzerDiagnostics[0], (a, d) => actions.Add(a), CancellationToken.None);
-				codeFixProvider.RegisterCodeFixesAsync(context).Wait();
-
-				if (!actions.Any())
-				{
-					break;
-				}
-
-
-				if (scope == FixAllScope.Custom) // I.e., if not a FixAll
-				{
-					if (codeFixIndex != null)
-					{
-						var codeAction1 = actions.ElementAt((int)codeFixIndex);
-						document = ApplyFix(document, codeAction1);
-						break;
-					}
-
-					var codeAction2 = actions.ElementAt(0);
-					document = ApplyFix(document, codeAction2);
-				}
-				else
-				{
-					FixAllContext.DiagnosticProvider diagnosticProvider = new TestDiagnosticProvider(analyzerDiagnostics, document);
-					FixAllProvider fixAllProvider = codeFixProvider.GetFixAllProvider();
-					FixAllContext fixAllContext = new(document, codeFixProvider, scope, actions[0].EquivalenceKey, analyzerDiagnosticIds, diagnosticProvider, CancellationToken.None);
-					CodeAction fixAllAction = await fixAllProvider.GetFixAsync(fixAllContext).ConfigureAwait(false);
-					document = ApplyFix(document, fixAllAction);
-				}
-
-				analyzerDiagnostics = GetSortedDiagnosticsFromDocuments(analyzer, new[] { document });
-
-				var newDiagnostics = GetCompilerDiagnostics(document);
-				var newCompilerDiagnostics = GetNewDiagnostics(compilerDiagnostics, newDiagnostics);
-
-				//check if applying the code fix introduced any new compiler diagnostics
-				if (!shouldAllowNewCompilerDiagnostics && newCompilerDiagnostics.Any())
-				{
-					// Format and get the compiler diagnostics again so that the locations make sense in the output
-					var syntaxRoot = await document.GetSyntaxRootAsync().ConfigureAwait(false);
-					document = document.WithSyntaxRoot(Formatter.Format(syntaxRoot, Formatter.Annotation, document.Project.Solution.Workspace));
-					var newDiagnostics2 = GetCompilerDiagnostics(document);
-					newCompilerDiagnostics = GetNewDiagnostics(compilerDiagnostics, newDiagnostics2);
-
-					Assert.Fail(
-						string.Format("Fix introduced new compiler diagnostics:\r\n{0}\r\n\r\nNew document:\r\n{1}\r\n",
-							string.Join("\r\n", newCompilerDiagnostics.Select(d => d.ToString())),
-							syntaxRoot.ToFullString()));
-				}
-			}
-
-			//after applying all of the code fixes, there shouldn't be any problems remaining
-			Helper helper = new();
-			Assert.IsTrue(shouldAllowNewCompilerDiagnostics || !analyzerDiagnostics.Any(), $@"After applying the fix, there still exists {analyzerDiagnostics.Length} diagnostic(s): {helper.ToPrettyList(analyzerDiagnostics)}");
-
-			//after applying all of the code fixes, compare the resulting string to the inputted one
-			string actualSource = GetStringFromDocument(document);
-			string[] actualSourceLines = actualSource.Split(new[] { '\n', '\r' }, StringSplitOptions.RemoveEmptyEntries);
-			string[] expectedSourceLines = expectedSource.Split(new[] { '\n', '\r' }, StringSplitOptions.RemoveEmptyEntries);
-			Assert.AreEqual(expectedSourceLines.Length, actualSourceLines.Length, @"The result's line code differs from the expected result's line code.");
-			for (int i = 0; i < actualSourceLines.Length; i++)
-			{
-				// Trimming the lines, to ignore indentation differences.
-				Assert.AreEqual(expectedSourceLines[i].Trim(), actualSourceLines[i].Trim(), $"Source line {i}");
-			}
-		}
-
-		[TestMethod]
-=======
         /// <summary>
         /// General verifier for codefixes.
         /// Creates a Document from the source string, then gets diagnostics on it and applies the relevant codefixes.
@@ -263,7 +162,6 @@
         }
 
         [TestMethod]
->>>>>>> 7683c2bf
 		[TestCategory(TestDefinitions.UnitTests)]
 		public void CheckFixAllProvider()
 		{
