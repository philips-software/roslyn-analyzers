name: CI
on:
  push:
    branches: [main]
  pull_request:
    branches: [main]
  merge_group:
    branches: [main]
jobs:
  pinnedactions:
    if: ${{ github.event_name == 'pull_request' || github.event_name == 'merge_group' }}
    uses: ./.github/workflows/pinned-actions.yml

  docupdate:
    if: ${{ github.event_name == 'pull_request' || github.event_name == 'merge_group' }}
    uses: ./.github/workflows/doc-update.yml

  format:
    if: ${{ github.event_name == 'pull_request' || github.event_name == 'merge_group' }}
    uses: ./.github/workflows/format.yml

  dogfood:
    if: ${{ github.event_name == 'pull_request' || github.event_name == 'merge_group' }}
    uses: ./.github/workflows/dogfood.yml

  sonarcloud:
    uses: ./.github/workflows/sonarcloud.yml
    secrets:
      sonar-auth-token: ${{ secrets.SONAR_TOKEN }}
      
  performance:
    uses: ./.github/workflows/performance.yml
    
  tagversion:
    uses: ./.github/workflows/tagversion.yml
    
  build:
    needs: tagversion
    uses: ./.github/workflows/dotnetcore.yml
    with:
      new_tag: ${{ needs.tagversion.outputs.new_tag }}
      new_version: ${{ needs.tagversion.outputs.new_version }}
<<<<<<< HEAD
 
  gittagrelease:
=======

  changelog:
    if: ${{ github.event_name == 'merge_group' }}
    needs: [tagversion, build, sonarcloud, dogfood, format, docupdate, pinnedactions]
    uses: ./.github/workflows/changelog.yml
    with:
      changelog: ${{ needs.tagversion.outputs.changelog }}
          
  release:
>>>>>>> 2fddee37
    if: ${{ github.event_name == 'push' }}
    needs: [tagversion, build]
    uses: ./.github/workflows/release.yml
    with:
      new_tag: ${{ needs.tagversion.outputs.new_tag }}
      changelog: ${{ needs.tagversion.outputs.changelog }}
      prerelease: true
      
  publish:
    if: ${{ github.event_name == 'push' }}
    needs: [tagversion, release]
    uses: ./.github/workflows/publish.yml
    with:
      new_tag: ${{ needs.tagversion.outputs.new_tag }}
    secrets:
      nuget-token: ${{ secrets.NUGET_TOKEN }}<|MERGE_RESOLUTION|>--- conflicted
+++ resolved
@@ -40,20 +40,8 @@
     with:
       new_tag: ${{ needs.tagversion.outputs.new_tag }}
       new_version: ${{ needs.tagversion.outputs.new_version }}
-<<<<<<< HEAD
- 
-  gittagrelease:
-=======
-
-  changelog:
-    if: ${{ github.event_name == 'merge_group' }}
-    needs: [tagversion, build, sonarcloud, dogfood, format, docupdate, pinnedactions]
-    uses: ./.github/workflows/changelog.yml
-    with:
-      changelog: ${{ needs.tagversion.outputs.changelog }}
-          
+      
   release:
->>>>>>> 2fddee37
     if: ${{ github.event_name == 'push' }}
     needs: [tagversion, build]
     uses: ./.github/workflows/release.yml
