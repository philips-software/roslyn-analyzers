name: CD
on:
  push:
    branches: [release/*]
  pull_request:
    branches: [release/*]
    types: [opened]
jobs:
  changelog:
    if: ${{ github.event_name == 'pull_request' }}
    uses: ./.github/workflows/changelog.yml
    with:
      changelog: ${{ needs.tagversion.outputs.changelog }}
          
  tagversion:
    if: ${{ github.event_name == 'push' }}
    uses: ./.github/workflows/tagversion.yml
    
  build:
    needs: tagversion
    if: ${{ github.event_name == 'push' }}
    uses: ./.github/workflows/dotnetcore.yml
    with:
      new_tag: ${{ needs.tagversion.outputs.new_tag }}
      new_version: ${{ needs.tagversion.outputs.new_version }}

<<<<<<< HEAD
#  gittagrelease:
#    runs-on: ubuntu-latest
=======
  changelog:
    needs: [tagversion, build]
    uses: ./.github/workflows/changelog.yml
    with:
      changelog: ${{ needs.tagversion.outputs.changelog }}
          
#  release:
>>>>>>> 2fddee37
#    needs: [tagversion, build, changelog]
#    uses: ./.github/workflows/release.yml
#    with:
#      new_tag: ${{ needs.tagversion.outputs.new_tag }}
#      changelog: ${{ needs.tagversion.outputs.changelog }}
#      prerelease: false
              
#  publish:
#    needs: [release]
#    uses: ./.github/workflows/publish.yml
#    secrets:
#      nuget-token: ${{ secrets.NUGET_TOKEN }}      <|MERGE_RESOLUTION|>--- conflicted
+++ resolved
@@ -24,10 +24,6 @@
       new_tag: ${{ needs.tagversion.outputs.new_tag }}
       new_version: ${{ needs.tagversion.outputs.new_version }}
 
-<<<<<<< HEAD
-#  gittagrelease:
-#    runs-on: ubuntu-latest
-=======
   changelog:
     needs: [tagversion, build]
     uses: ./.github/workflows/changelog.yml
@@ -35,7 +31,7 @@
       changelog: ${{ needs.tagversion.outputs.changelog }}
           
 #  release:
->>>>>>> 2fddee37
+#    runs-on: ubuntu-latest
 #    needs: [tagversion, build, changelog]
 #    uses: ./.github/workflows/release.yml
 #    with:
