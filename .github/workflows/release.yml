name: Release
on:
  workflow_call:
    inputs:
      new_tag:
        type: string
        required: false
      changelog:
        type: string
        required: false
      prerelease:
        type: boolean
        required: true
jobs:
  release:
    runs-on: ubuntu-latest
    steps:
<<<<<<< HEAD
    - uses: actions/checkout@b4ffde65f46336ab88eb53be808477a3936bae11 #v3
    - uses: dorny/paths-filter@de90cc6fb38fc0963ad72b210f1f284cd68cea36 #v3.0.2
=======
    - uses: actions/checkout@11bd71901bbe5b1630ceea73d27597364c9af683 #v3
    - uses: dorny/paths-filter@0bc4621a3135347011ad047f9ecf449bf72ce2bd #v3.0.0
>>>>>>> 3468f45b
      id: changes
      with:
        filters: |
          packages:
            - 'Philips.CodeAnalysis.MaintainabilityAnalyzers/**'
            - 'Philips.CodeAnalysis.DuplicateCodeAnalyzer/**'
            - 'Philips.CodeAnalysis.MoqAnalyzers/**'
            - 'Philips.CodeAnalysis.MaintainabilityAnalyzers/**'
            - 'Philips.CodeAnalysis.MsTestAnalyzers/**'
            - 'Philips.CodeAnalysis.SecurityAnalyzers/**'
          
    - name: GitHub Tag & Release
#      if: steps.changes.outputs.packages == 'true'
      uses: ncipollo/release-action@440c8c1cb0ed28b9f43e4d1d670870f059653174 #v1.14
      with:
        tag: ${{ inputs.new_tag }}
        name: Release ${{ inputs.new_tag }}
        body: ${{ inputs.changelog }}
        prerelease: ${{ inputs.prerelease }}
        allowUpdates: true
        generateReleaseNotes: true
        commit: ${{ github.sha }}<|MERGE_RESOLUTION|>--- conflicted
+++ resolved
@@ -15,13 +15,8 @@
   release:
     runs-on: ubuntu-latest
     steps:
-<<<<<<< HEAD
-    - uses: actions/checkout@b4ffde65f46336ab88eb53be808477a3936bae11 #v3
+    - uses: actions/checkout@11bd71901bbe5b1630ceea73d27597364c9af683 #v3
     - uses: dorny/paths-filter@de90cc6fb38fc0963ad72b210f1f284cd68cea36 #v3.0.2
-=======
-    - uses: actions/checkout@11bd71901bbe5b1630ceea73d27597364c9af683 #v3
-    - uses: dorny/paths-filter@0bc4621a3135347011ad047f9ecf449bf72ce2bd #v3.0.0
->>>>>>> 3468f45b
       id: changes
       with:
         filters: |
