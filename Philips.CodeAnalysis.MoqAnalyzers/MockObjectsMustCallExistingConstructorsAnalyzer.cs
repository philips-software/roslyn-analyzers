--- conflicted
+++ resolved
@@ -133,11 +133,7 @@
 
 			ImmutableArray<ArgumentSyntax> arguments = ImmutableArray<ArgumentSyntax>.Empty;
 
-<<<<<<< HEAD
-			if (argumentList != null)
-=======
 			if (argumentList?.Arguments != null)
->>>>>>> 8a6487aa
 			{
 				arguments = argumentList.Arguments.ToImmutableArray();
 			}
